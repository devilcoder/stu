#ifndef EXECUTION_HH
#define EXECUTION_HH

/* 
 * Code for executing the building process itself.  
 *
 * If there is ever a "libstu", this will be its main entry point. 
 * 
 * OVERVIEW OF TYPES
 *
 * EXECUTION CLASS	CACHED?				WHEN USED
 * ---------------------------------------------------------------------------------------------------
 * Root_Execution	not cached (single object) 	The root of the dependency graph; 
 *       						uses the dummy Root_Dep
 * File_Execution	cached by Target (no flags)	Non-dynamic targets with at least one
 *							file target in rule OR a command in rule OR
 *							files without a rule
 * Transient_Execution	cached by Target (w/ flags)	Transients without commands nor file targets in
 * 							the same rule, i.e., transitive transient targets
 * "Plain execution"	cached by Target		Name for File_Execution or Transient_Execution
 * Dynamic_Ex.[nocat]	cached by Target (w/ flags)	Dynamic^+ targets of Plain_Dep w/o -* flag
 * Dynamic_Ex.[w/cat]	not cached 			Dynamic^+ targets of Concat_Dep w/o -* flag
 * Concat_Ex.		not cached			Concatenated targets
 *
 * Caching with flags excludes flags that are not stored in Target
 * objects, i.e., F_RESULT_* flags.   
 */

#include <sys/stat.h>

#include "buffer.hh"
#include "parser.hh"
#include "job.hh"
#include "tokenizer.hh"
#include "rule.hh"
#include "timestamp.hh"

typedef unsigned Proceed;
/* This is used as the return value of the functions execute*() Defined
 * as typedef to make arithmetic with it.  */
enum {
	P_WAIT =     1 << 0,
	/* There's more to do, but it can only be started after having
	 * waited for other jobs to finish.  I.e., the wait function
	 * will have to be called.  */

	P_PENDING =  1 << 1,
	/* The function execute() should be called again for this
	 * execution (without waiting) at least, for various reasons,
	 * mostly for randomization of execution order.  */
		
	P_FINISHED = 1 << 2,
	/* This Execution is finished */ 
		
	P_ABORT    = 1 << 3,
	/* This Execution should be finished immediately.  When set,
	 * P_FINISHED is also set.  This does not imply that there was
	 * an error -- for instance, the trivial flag -t may mean that
	 * nothing more should be done.  */
};

class Execution
/*
 * Base class of all executions.
 *
 * Executions are allocated with new(), are used via ordinary pointers,
 * and deleted (if nercessary), via delete().  
 *
 * The set of active Execution objects forms a directed acyclic graph,
 * rooted at a single Root_Execution object.  Edges in this graph are
 * represented by dependencies.  An edge is said to go from a parent to
 * a child.  Each Execution object corresponds to one or more unique
 * dependencies.  Two Execution objects are connected if there is a
 * dependency between them.  If there is an edge A ---> B, A is said to
 * be the parent of B, and B the child of A.  Also, B is a dependency of
 * A.  
 */
{
public: 
	typedef unsigned Bits;
	/* These are bits set for individual execution objects.  The
	 * semantics of each is chosen such that in a new execution
	 * object, the value is zero.  The semantics of the different
	 * bits are distinct and could just as well be realized as
	 * individual "bool" variables.  */ 
	enum {
		B_NEED_BUILD	= 1 << 0,
		/* Whether this target needs to be built.  When a target is
		 * finished, this value is propagated to the parent executions,
		 * except when the F_PERSISTENT flag is set.  */ 

		B_CHECKED  	= 1 << 1,
		/* Whether a certain check has been performed.  Only
		 * used by File_Execution.  */

		B_EXISTING	= 1 << 2, 
		/* All file targets are known to exist (only in
		 * File_Execution; may be set when there are no file
		 * targets).  */

		B_MISSING	= 1 << 3,
		/* At least one file target is known not to exist (only
		 * possible if there is at least one file target in
		 * File_Execution).  */
	};

	void raise(int error_);
	/* All errors by Execution objects call this function.  Set the
	 * error code, and throw an error except with the keep-going
	 * option.  Does not print any error message.  */

	Proceed execute_base_A(shared_ptr <const Dep> dep_link);
	/* DEPENDENCY_LINK must not be null.  In the return value, at
	 * least one bit is set.  The P_FINISHED bit indicates only that
	 * tasks related to this function are done, not the whole
	 * Execution.  */

	int get_error() const {  return error;  }

	void read_dynamic(shared_ptr <const Plain_Dep> dep_target,
			  vector <shared_ptr <const Dep> > &deps,
			  shared_ptr <const Dep> dep,
			  Execution *dynamic_execution); 
	/* Read dynamic dependencies from the content of
	 * PLACE_PARAM_TARGET.  The only reason this is not static is
	 * that errors can be raised and printed correctly.
	 * Dependencies that are read are written into DEPENDENCIES,
	 * which is empty on calling.  FLAGS_THIS determines
	 * whether the -n/-0/etc. flag was used, and may also contain
	 * the -o flag to ignore a non-existing file.  */

	void print_traces(string text= "") const;
	/* Print full trace for the execution.  First the message is
	 * Printed, then all traces for it starting at this execution,
	 * up to the root execution. 
	 * TEXT may be "" to not print the first message.  */ 

	const map <Execution *, shared_ptr <const Dep> > &get_parents() const {  return parents;  }
	
	virtual bool want_delete() const= 0; 

	virtual Proceed execute(shared_ptr <const Dep> dep_this)= 0;
	/* 
	 * Start the next job(s).  This will also terminate jobs when
	 * they don't need to be run anymore, and thus it can be called
	 * when K = 0 just to terminate jobs that need to be terminated.
	 * Can only return LATER in random mode. 
	 * When returning LATER, not all possible child jobs where started.  
	 * Child implementations call this implementation.  
	 * Never returns P_CONTINUE:  When everything is finished, the
	 * FINISHED bit is set.  
	 * In DONE, set those bits that have been done. 
	 * When the call is over, clear the PENDING bit. 
	 * DEPENDENCY_LINK is only null when called on the root
	 * execution, because it is the only execution that is not
	 * linked from another execution.
	 */

	virtual bool finished() const= 0;
	/* Whether the execution is completely finished */ 

	virtual bool finished(Flags flags) const= 0; 
	/* Whether the execution is finished working for the given tasks */ 

	virtual string debug_done_text() const
	/* Extra string for the "done" information; may be empty.  */
	{ 
		return ""; 
	}

	virtual string format_src() const= 0;

	virtual void notify_result(shared_ptr <const Dep> dep,
				   Execution *source,
				   Flags flags,
				   shared_ptr <const Dep> dep_source)
	/* The child execution SOURCE notifies THIS about a new result.
	 * Only called when the dependency linking the two had one of the
	 * F_RESULT_* flag.  The given flag contains only one of the two
	 * F_RESULT_* flags.  DEP_SOURCE is the dependency
	 * leading from THIS to SOURCE (for F_RESULT_COPY).  */ 
	{
		/* Execution classes that use F_RESULT_* override this function */
		(void) dep;
		(void) source; 
		(void) flags;
		(void) dep_source; 
		assert(false);
	}

	virtual void notify_variable(const map <string, string> &result_variable_child) {  
		(void) result_variable_child; 
	}

	static long jobs;
	/* Number of free slots for jobs.  This is a long because
	 * strtol() gives a long.  Set before calling main() from the -j
	 * option, and then changed internally by this class.  Always
	 * nonnegative.  */ 

	static Rule_Set rule_set; 
	/* Set once before calling Execution::main().  Unchanging during
	 * the whole call to Execution::main().  */ 

	static void main(const vector <shared_ptr <const Dep> > &deps);
	/* Main execution loop.  This throws ERROR_BUILD and
	 * ERROR_LOGICAL.  */

	static Target get_target_for_cache(Target target); 
	/* Get the target value used for caching.  I.e, return TARGET
	 * with certain flags removed.  */

protected: 

	Bits bits;

	int error;
	/* Error value of this execution.  The value is propagated
	 * (using '|') to the parent.  Values correspond to constants
	 * defined in error.hh; zero denotes the absence of an
	 * error.  */ 

	map <Execution *, shared_ptr <const Dep> > parents; 
	/* The parent executions.  This is a map rather than an
	 * unsorted_map because typically, the number of elements is
	 * always very small, i.e., mostly one, and a map is better
	 * suited in this case.  The map is sorted, but by the execution
	 * pointer, i.e., the sorting is arbitrary as far as Stu is
	 * concerned.  */

	set <Execution *> children;
	/* Currently connected executions */

	Timestamp timestamp; 
	/* Latest timestamp of a (direct or indirect) dependency
	 * that was not rebuilt.  Files that were rebuilt are not
	 * considered, since they make the target be rebuilt anyway.
	 * Implementations also changes this to consider the file
	 * itself, if any.  This final timestamp is then carried over to the
	 * parent executions.  */

	vector <shared_ptr <const Dep> > result; 
	/* The final list of dependencies represented by the target.
	 * This does not include any dynamic dependencies, i.e., all
	 * dependencies are flattened to Plain_Dep's.  Not used
	 * for executions that have file targets, neither for
	 * executions that have multiple targets.  This is not used for
	 * file dependencies, as a file dependency's result can be each
	 * of its files, depending in the parent -- for file
	 * dependencies, parents are notified directly, bypassing
	 * push_result().  */ 

	map <string, string > result_variable; 
	/* Same semantics as RESULT, but for variable values, stored as
	 * KEY-VALUE pairs.  */

	shared_ptr <Rule> param_rule;
	/* The (possibly parametrized) rule from which this execution
	 * was derived.  This is only used to detect strong cycles.  To
	 * manage the dependencies, the instantiated general rule is
	 * used.  Null by default, and set by individual implementations
	 * in their constructor if necessary.  */ 

	Execution(shared_ptr <Rule> param_rule_= nullptr)
		:  bits(0),
		   error(0),
		   timestamp(Timestamp::UNDEFINED),
		   param_rule(param_rule_)
	{  }

	Proceed execute_children();
	/* Execute already-active children */

	Proceed execute_base_B(shared_ptr <const Dep> dep_link); 
	/* Second pass (trivial dependencies).  Called once we are sure
	 * that the target must be built.  Arguments and return value
	 * have the same semantics as execute_base_B().  */

	void check_waited() const {
		assert(buffer_A.empty()); 
		assert(buffer_B.empty()); 
		assert(children.empty()); 
	}

	const Buffer &get_buffer_A() const {  return buffer_A;  }
	const Buffer &get_buffer_B() const {  return buffer_B;  }

	void push(shared_ptr <const Dep> dep);
	/* Push a dependency to the default buffer, breaking down
	 * non-normalized dependencies while doing so.  DEP does not
	 * have to be normalized.  */

	void push_result(shared_ptr <const Dep> dd); 
	void disconnect(Execution *const child,
			shared_ptr <const Dep> dep_child);
	/* Remove an edge from the dependency graph.  Propagate
	 * information from CHILD to THIS, and then delete CHILD if
	 * necessary.  */

	const Place &get_place() const 
	/* The place for the execution; e.g. the rule; empty if there is no place */
	{
		if (param_rule == nullptr)
			return Place::place_empty;
		else
			return param_rule->place; 
	}

	virtual ~Execution(); 

	virtual int get_depth() const= 0;
	/* The dynamic depth, or -1 when undefined as in concatenated
	 * executions and the root execution, in which case PARAM_RULE
	 * is always null.  Only used to check for cycles on the rule
	 * level.  */ 

	virtual bool optional_finished(shared_ptr <const Dep> dep_link)= 0;
	/* Whether the execution would be finished if this was an
	 * optional dependency.  Check whether this is an optional
	 * dependency and if it is, return TRUE when the file does not
	 * exist.  Return FALSE when children should be started.  Return
	 * FALSE in execution types that are not affected.  */

	static Timestamp timestamp_last; 
	/* The timepoint of the last time wait() returned.  No file in the
	 * file system should be newer than this.  */ 

	static bool hide_out_message;
	/* Whether to show a STDOUT message at the end */

	static bool out_message_done;
	/* Whether the STDOUT message is not "Targets are up to date" */

	static unordered_map <Target, Execution *> executions_by_target;
	/* All cached Execution objects by each of their Target.  Such
	 * Execution objects are never deleted.  */

	static bool find_cycle(Execution *parent,
			       Execution *child,
			       shared_ptr <const Dep> dep_link);
	/* Find a cycle.  Assuming that the edge parent->child will be
	 * added, find a directed cycle that would be created.  Start at
	 * PARENT and perform a depth-first search upwards in the
	 * hierarchy to find CHILD.  DEPENDENCY_LINK is the link that
	 * would be added between child and parent, and would create a
	 * cycle.  */

	static bool find_cycle(vector <Execution *> &path,
			       Execution *child,
			       shared_ptr <const Dep> dep_link); 
	/* Helper function.  PATH is the currently explored path.
	 * PATH[0] is the original PARENT; PATH[end] is the oldest
	 * grandparent found yet.  */ 

	static void cycle_print(const vector <Execution *> &path,
				shared_ptr <const Dep> dep);
	/* Print the error message of a cycle on rule level.
	 * Given PATH = [a, b, c, d, ..., x], the found cycle is
	 * [x <- a <- b <- c <- d <- ... <- x], where A <- B denotes
	 * that A is a dependency of B.  For each edge in this cycle,
	 * output one line.  DEPENDENCY is the link (x <- a), which is not yet
	 * created in the execution objects.  All other link
	 * dependencies are read from the execution objects.  */ 

	static bool same_rule(const Execution *execution_a,
			      const Execution *execution_b);
	/* Whether both executions have the same parametrized rule.
	 * Only used for finding cycle.  */ 

	shared_ptr <const Dep> append_top(shared_ptr <const Dep> dep, 
					  shared_ptr <const Dep> top); 
	shared_ptr <const Dep> set_top(shared_ptr <const Dep> dep,
				       shared_ptr <const Dep> top); 

private: 

	Buffer buffer_A;
	/* Dependencies that have not yet begun to be built.
	 * Initialized with all dependencies, and emptied over time when
	 * things are built, and filled over time when dynamic
	 * dependencies are worked on.  Entries are not necessarily
	 * unique.  Does not contain compound dependencies, except under
	 * concatenating ones.  */  

	Buffer buffer_B; 
	/* The buffer for dependencies in the second pass.  They are
	 * only started if, after (potentially) starting all non-trivial
	 * dependencies, the target must be rebuilt anyway.  Does not
	 * contain compound dependencies.  */

	Proceed connect(shared_ptr <const Dep> dep_link_parent,
			shared_ptr <const Dep> dep_child);
	/* Add an edge to the dependency graph.  Deploy a new child
	 * execution.  LINK is the link from the THIS's parent to THIS.
	 * Note: the top-level flags of LINK.DEPENDENCY may be modified.
	 * DEPENDENCY_CHILD must be normalized.  */

	Execution *get_execution(shared_ptr <const Dep> dep);
	/* Get an existing Execution or create a new one for the
	 * given DEPENDENCY.  Return null when a strong cycle was found;
	 * return the execution otherwise.  PLACE is the place of where
	 * the dependency was declared.  */

	static void copy_result(Execution *parent, Execution *child); 
	/* Copy the result list from CHILD to PARENT */

	static bool hide_link_from_message(Flags flags) {
		return flags & F_RESULT_NOTIFY; 
	}
	static bool same_dependency_for_print(shared_ptr <const Dep> d1,
					      shared_ptr <const Dep> d2)
	{
		shared_ptr <const Plain_Dep> p1=
			to <Plain_Dep> (d1); 
		shared_ptr <const Plain_Dep> p2=
			to <Plain_Dep> (d2); 
		if (!p1 && to <Dynamic_Dep> (d1))
			p1= to <Plain_Dep>
				(Dynamic_Dep::strip_dynamic(to <Dynamic_Dep> (d1)));
		if (!p2 && to <Dynamic_Dep> (d2))
			p2= to <Plain_Dep>
				(Dynamic_Dep::strip_dynamic(to <Dynamic_Dep> (d2)));
		if (! (p1 && p2))
			return false;
		if (p1->place_param_target.unparametrized() 
		    ==
		    p2->place_param_target.unparametrized())
			return true;
		else
			return false;
	}
};

class File_Execution
/*
 * Each non-dynamic file target is represented at run time by one
 * File_Execution object.  Each File_Execution object may correspond to
 * multiple files or transients, when a rule has multiple targets.
 * Transients are only represented by a File_Execution when they appear
 * as targets of rules that have at least one file target, or when the
 * rule has a command.  Otherwise, Transient_Execution is used for them.
 *
 * This is the only Execution subclass that actually starts jobs -- all
 * other Execution subclasses only delegate their tasks to child
 * executions. 
 */
	:  public Execution 
{
public:

	File_Execution(shared_ptr <const Dep> dep_link,
		       Execution *parent,
		       shared_ptr <Rule> rule,
		       shared_ptr <Rule> param_rule,
		       map <string, string> &mapping_parameter_,
		       int &error_additional);
	/* ERROR_ADDITIONAL indicates whether an error will be thrown
	 * after the call.  (Because an error can only be thrown after
	 * the execution has been connected to a parent, which is not
	 * done in the constructor.  The parent is connected to this iff
	 * ERROR_ADDITIONAL is zero after the call.  */

	void read_variable(shared_ptr <const Dep> dep); 
	/* Read the content of the file into a string as the
	 * variable value.  THIS is the variable execution.  Write the
	 * result into THIS's RESULT_VARIABLE.  */

	shared_ptr <const Rule> get_rule() const { return rule; }

	const map <string, string> &get_mapping_variable() const {
		return mapping_variable; 
	}

	virtual string debug_done_text() const {
		return flags_format(flags_finished);
	}

	virtual bool want_delete() const {  return false;  }
	virtual Proceed execute(shared_ptr <const Dep> dep_this);
	virtual bool finished() const;
	virtual bool finished(Flags flags) const; 
	virtual string format_src() const {
		assert(targets.size()); 
		return targets.front().format_src(); 
	}
	virtual void notify_variable(const map <string, string> &result_variable_child) {  
		mapping_variable.insert(result_variable_child.begin(), result_variable_child.end()); 
	}

	static unordered_map <pid_t, File_Execution *> executions_by_pid;
	/*
	 * The currently running executions by process IDs.  Write
	 * access to this is enclosed in a Signal_Blocker.
	 */ 

	static void wait();
	/* Wait for next job to finish and finish it.  Do not start anything
	 * new.  */ 

protected:

	virtual bool optional_finished(shared_ptr <const Dep> dep_link);
	virtual int get_depth() const {  return 0;  }

private:

	friend class Execution; 
	friend void job_terminate_all(); 
	friend void job_print_jobs(); 

	vector <Target> targets; 
	/* The targets to which this execution object corresponds.
	 * Never empty.  
	 * All targets are non-dynamic, i.e., only plain files and
	 * transients are included.   
	 * Does not include flags (except F_TRANSIENT).  */

	shared_ptr <Rule> rule;
	/* The instantiated file rule for this execution.  Null when
	 * there is no rule for this file (this happens for instance
	 * when a source code file is given as a dependency).
	 * Individual dynamic dependencies do have rules, in order for
	 * cycles to be detected.  Null if and only if PARAM_RULE is
	 * null.  */ 

	Job job;
	/* The job used to execute this rule's command */ 

	vector <Timestamp> timestamps_old; 
	/* Timestamp of each file target, before the command is
	 * executed.  Only valid once the job was started.  The indexes
	 * correspond to those in TARGETS.  Non-file indexes are
	 * uninitialized.  Used for checking whether a file was rebuild
	 * to decide whether to remove it after a command failed or was
	 * interrupted.  This is UNDEFINED when the file did not exist,
	 * or no target is a file.  */ 

	map <string, string> mapping_parameter; 
	/* Variable assignments from parameters for when the command is run */

	map <string, string> mapping_variable; 
	/* Variable assignments from variables dependencies */

	Flags flags_finished; 
	/* What parts of this target have been done.  Each bit that is
	 * set represents one aspect that was done.  When an execution
	 * is invoked with a certain set of flags, all flags *not*
	 * passed will be set when the execution is finished.  Only the
	 * first C_FINISHABLE flags are used.  */

	~File_Execution(); 

	bool remove_if_existing(bool output); 
	/* Remove all file targets of this execution object if they
	 * exist.  If OUTPUT is true, output a corresponding message.
	 * Return whether the file was removed.  If OUTPUT is false,
	 * only do async signal-safe things.  */  

	void waited(pid_t pid, int status); 
	/* Called after the job was waited for.  The PID is only passed
	 * for checking that it is correct.  */

	void warn_future_file(struct stat *buf, 
			      const char *filename,
			      const Place &place,
			      const char *message_extra= nullptr);
	/* Warn when the file has a modification time in the future.
	 * MESSAGE_EXTRA may be null to not show an extra message.  */ 

	void print_command() const; 
	/* Print the command and its associated variable assignments,
	 * according to the selected verbosity level.  */

	void print_as_job() const;
	/* Print a line to stdout for a running job, as output of SIGUSR1.
	 * Is currently running.  */ 

	void write_content(const char *filename, const Command &command); 
	/* Create the file FILENAME with content from COMMAND */

	static unordered_map <string, Timestamp> transients;
	/* The timestamps for transient targets.  This container plays
	 * the role of the file system for transient targets, holding
	 * their timestamps, and remembering whether they have been
	 * executed.  Note that if a rule has both file targets and
	 * transient targets, and all file targets are up to date and
	 * the transient targets have all their dependencies up to date,
	 * then the command is not executed, even though it was never
	 * executed in the current invocation of Stu. In that case, the
	 * transient targets are never inserted in this map.  */
};

class Transient_Execution
/* 
 * Used for non-dynamic transients that appear in rules that have only
 * transients as targets, and have no command.  If at least one file
 * target or a command is present in the rule, File_Execution is used.
 */
	:  public Execution 
{
public:

	Transient_Execution(shared_ptr <const Dep> dep_link,
			    Execution *parent,
			    shared_ptr <Rule> rule,
			    shared_ptr <Rule> param_rule,
			    map <string, string> &mapping_parameter,
			    int &error_additional);

	shared_ptr <const Rule> get_rule() const { return rule; }

	const map <string, string> &get_mapping_variable() const {
		return mapping_variable; 
	}

	virtual bool want_delete() const {  return false;  }
	virtual Proceed execute(shared_ptr <const Dep> dep_this);
	virtual bool finished() const;
	virtual bool finished(Flags flags) const; 
	virtual string format_src() const;
	virtual void notify_result(shared_ptr <const Dep> dep, 
				   Execution *, 
				   Flags flags,
				   shared_ptr <const Dep> dep_source);
	virtual void notify_variable(const map <string, string> &result_variable_child) {  
		result_variable.insert(result_variable_child.begin(), result_variable_child.end()); 
	}

protected:

	virtual int get_depth() const {  return 0;  }
	virtual bool optional_finished(shared_ptr <const Dep> dep_link) {  
		(void) dep_link; 
		return false;  
	}

private:

	vector <Target> targets; 
	/* The targets to which this execution object corresponds.  All
	 * are transients.  Contains at least one element.  */

	shared_ptr <Rule> rule;
	/* The instantiated file rule for this execution.  Never null. */ 

	Timestamp timestamp_old;

	bool is_finished; 

	map <string, string> mapping_parameter; 
	/* Contains the parameters; is not used */

	map <string, string> mapping_variable; 
	/* Variable assignments from variables dependencies.  This is in
	 * Transient_Execution because it may be percolated up to the
	 * parent execution.  */

	~Transient_Execution();
};

class Root_Execution
	:  public Execution
{
public:

	Root_Execution(const vector <shared_ptr <const Dep> > &dep); 

	virtual bool want_delete() const {  return true;  }
	virtual Proceed execute(shared_ptr <const Dep> dep_this);
	virtual bool finished() const; 
	virtual bool finished(Flags flags) const;
	virtual string format_src() const { return "ROOT"; }

protected:

	virtual int get_depth() const {  return -1;  }
	virtual bool optional_finished(shared_ptr <const Dep> ) {  return false;  }

private:

	bool is_finished; 
};

class Concat_Execution
/* 
 * An execution representating a concatenation.  Its dependency is
 * always a normalized concatenated dependency containing [compound
 * dependencies of] normalized dependencies, whose results are
 * concatenated as new targets added to the parent.  At least one of the
 * contained dependencies is dynamic, as otherwise the dependencies
 * would have been normalized to a non-concatenated dependency. 
 *
 * Concatenated executions always have exactly one parent.  They are not
 * cached, and they are deleted when done.  Thus, they also don't need
 * the 'done' field.  (But the parent class has it.)
 */
	:  public Execution
{
public:

	Concat_Execution(shared_ptr <const Concat_Dep> dep_,
			 Execution *parent,
			 int &error_additional); 
	/* DEP_ is normalized.  See File_Execution::File_Execution() for
	 * the semantics for ERROR_ADDITIONAL.  */

	~Concat_Execution(); 

	virtual int get_depth() const {  return -1;  }
	virtual bool want_delete() const {  return true;  }
	virtual Proceed execute(shared_ptr <const Dep> dep_this);
	virtual bool finished() const;
	virtual bool finished(Flags flags) const; 
	virtual string format_src() const {  return dep->format_src();  }

	virtual void notify_variable(const map <string, string> &result_variable_child) {  
		result_variable.insert(result_variable_child.begin(), result_variable_child.end()); 
	}
	virtual void notify_result(shared_ptr <const Dep> dep, 
				   Execution *source, 
				   Flags flags,
				   shared_ptr <const Dep> dep_source);
protected:

	virtual bool optional_finished(shared_ptr <const Dep> ) {  return false;  }

private:

	shared_ptr <const Concat_Dep> dep;
	/* Contains the concatenation.  This is a normalized. */

	int stage;
	/* 0:  running dynamic children
	 * 1:  running normal children
	 * 2:  finished  */

	vector <shared_ptr <Compound_Dep> > collected; 

	void launch_stage_1(); 
};

class Dynamic_Execution
/*
 * This is used for all dynamic targets, regardless of whether they are
 * files, transients, or concatenations. 
 *
 * If it corresponds to a (possibly multiply) dynamic transient or file,
 * it used for caching and is not deleted.  If it corresponds to a
 * concatenation, it is not cached, and is deleted when not used anymore.
 *
 * Each dynamic execution corresponds to an exact dynamic dependency,
 * taking into account all flags.  This is as opposed to file
 * executions, where multiple file dependencies share a single execution
 * object. 
 *
 * The implementation:  we have exactly one Result_Execution as a child,
 * which generates the list of dependencies that we are then adding as
 * children to ourselves. 
 */
	:  public Execution 
{
public:

	Dynamic_Execution(shared_ptr <const Dynamic_Dep> dep_,
			  Execution *parent,
			  int &error_additional); 

	shared_ptr <const Dynamic_Dep> get_dep() const {  return dep;  }

	virtual bool want_delete() const;
	virtual Proceed execute(shared_ptr <const Dep> dep_this);
	virtual bool finished() const;
	virtual bool finished(Flags flags) const; 
	virtual int get_depth() const {  return dep->get_depth();  }
	virtual bool optional_finished(shared_ptr <const Dep> ) {  return false;  }
	virtual string format_src() const;
	virtual void notify_variable(const map <string, string> &result_variable_child) {  
		result_variable.insert(result_variable_child.begin(), result_variable_child.end()); 
	}
	virtual void notify_result(shared_ptr <const Dep> dep, 
				   Execution *source, 
				   Flags flags,
				   shared_ptr <const Dep> dep_source);

private: 

	const shared_ptr <const Dynamic_Dep> dep; 
	/* A dynamic of anything */

	bool is_finished; 
};

class Debug
/* 
 * Padding for debug output (option -d).  During the lifetime of an
 * object, padding is increased by one step.  
 */
{
public:
	Debug(const Execution *e) 
	{
		padding_current += "   ";
		executions.push_back(e); 
	}

	~Debug() 
	{
		padding_current.resize(padding_current.size() - 3);
		executions.pop_back(); 
	}

	static const char *padding() {
		return padding_current.c_str(); 
	}

	static void print(const Execution *, string text);
	/* Print a line for debug mode.  The given TEXT starts with the
	 * lower-case name of the operation being performed, followed by
	 * parameters, and not ending in a newline or period.  */

private:
	static string padding_current;
	static vector <const Execution *> executions; 

	static void print(string text_target, string text);
};

long Execution::jobs= 1;
Rule_Set Execution::rule_set; 
Timestamp Execution::timestamp_last;
bool Execution::hide_out_message= false;
bool Execution::out_message_done= false;
unordered_map <Target, Execution *> Execution::executions_by_target;

unordered_map <pid_t, File_Execution *> File_Execution::executions_by_pid;
unordered_map <string, Timestamp> File_Execution::transients;

string Debug::padding_current= "";
vector <const Execution *> Debug::executions; 

Execution::~Execution()
{
	/* Nop */
}

void Execution::main(const vector <shared_ptr <const Dep> > &deps)
{
	assert(jobs >= 0);
	timestamp_last= Timestamp::now(); 
	Root_Execution *root_execution= new Root_Execution(deps); 
	int error= 0; 
	shared_ptr <const Root_Dep> dep_root= make_shared <Root_Dep> (); 

	try {
		while (! root_execution->finished()) {
			Proceed proceed;
			do {
				Debug::print(nullptr, "loop"); 
				proceed= root_execution->execute(dep_root);
				assert(proceed); 
			} while (proceed & P_PENDING); 

			if (proceed & P_WAIT) {
				File_Execution::wait();
			}
		}

		assert(root_execution->finished()); 
		assert(File_Execution::executions_by_pid.size() == 0);

		bool success= (root_execution->error == 0);
		assert(option_keep_going || success); 

		error= root_execution->error; 
		assert(error >= 0 && error <= 3); 

		if (success) {
			if (! hide_out_message) {
				if (out_message_done)
					print_out("Build successful");
				else 
					print_out("Targets are up to date");
			}
		} else {
			if (option_keep_going) {
				print_error_reminder("Targets not up to date because of errors");
			}
		}
	} 

	/* A build error is only thrown when option_keep_going is
	 * not set */ 
	catch (int e) {
		assert(! option_keep_going); 
		assert(e >= 1 && e <= 4); 
		/* Terminate all jobs */ 
		if (File_Execution::executions_by_pid.size()) {
			print_error_reminder("Terminating all jobs"); 
			job_terminate_all();
		}
		assert(e > 0 && e < ERROR_FATAL); 
		error= e; 
	}

	if (error)
		throw error; 
}

void Execution::read_dynamic(shared_ptr <const Plain_Dep> dep_target,
			     vector <shared_ptr <const Dep> > &deps,
			     shared_ptr <const Dep> dep,
			     Execution *dynamic_execution)
{
	try {
		const Place_Param_Target &place_param_target= to <Plain_Dep> (dep_target)->place_param_target; 

		assert(place_param_target.place_name.get_n() == 0); 

		const Target target= place_param_target.unparametrized(); 
		assert(deps.empty()); 
	
		/* Check:  variable dependencies are not allowed in multiply
		 * dynamic dependencies.  */
		if (dep_target->flags & F_VARIABLE) {
			dep_target->get_place() << fmt("variable dependency %s must not appear", 
						       dep_target->format_word()); 
			this->print_traces
				(fmt("within multiply-dynamic dependency %s", 
				     dep->format_word()));
			raise(ERROR_LOGICAL);
		} 

		if (place_param_target.flags & F_TARGET_TRANSIENT)
			return;

		assert(target.is_file()); 
		string filename= target.get_name_nondynamic();

		if (! (dep_target->flags & (F_NEWLINE_SEPARATED | F_NUL_SEPARATED))) {

			/* Parse dynamic dependency in full Stu syntax */ 

			vector <shared_ptr <Token> > tokens;
			Place place_end; 

			Tokenizer::parse_tokens_file
				(tokens, 
				 Tokenizer::DYNAMIC,
				 place_end, 
				 filename, 
				 place_param_target.place,
				 -1,
				 dep_target->flags
				 & F_OPTIONAL); 

			Place_Name input; /* remains empty */ 
			Place place_input; /* remains empty */ 

			try {
				Parser::get_expression_list(deps, tokens, 
							    place_end, input, place_input);
			} catch (int e) {
				raise(e); 
				goto end_normal;
			}

			/* Check that there are no input dependencies */ 
			if (! input.empty()) {
				Target target_dynamic(0, target);
				place_input <<
					fmt("dynamic dependency %s must not contain input redirection %s", 
					    target_dynamic.format_word(),
					    prefix_format_word(input.raw(), "<")); 
				Target target_file= target;
				target_file.get_front_word_nondynamic() &= ~F_TARGET_TRANSIENT; 
				dynamic_execution->print_traces(fmt("%s is declared here",
								    target_file.format_word())); 
				raise(ERROR_LOGICAL);
			}
		end_normal:;

		} else {
			/* Delimiter-separated */

			/* We use getdelim() for parsing.  A more optimized way
			 * would be via mmap()+strchr(), but why the
			 * complexity?  */ 
			
			const char c= (dep_target->flags & F_NEWLINE_SEPARATED) ? '\n' : '\0';
			/* The delimiter */ 

			const char c_printed= (dep_target->flags & F_NEWLINE_SEPARATED) ? 'n' : '0';
			/* The character to print as the delimiter */
		
			char *lineptr= nullptr;
			size_t n= 0;
			ssize_t len;
			int line= 0; 
			
			FILE *file= fopen(filename.c_str(), "r"); 
			if (file == nullptr) {
				print_error_system(filename); 
				raise(ERROR_BUILD); 
				goto end;
			}

			while ((len= getdelim(&lineptr, &n, c, file)) >= 0) {
				
				Place place(Place::Type::INPUT_FILE, filename, ++line, 0); 

				assert(lineptr[len] == '\0'); 

				if (len == 0) {
					/* Should not happen by the specification
					 * of getdelim(), so abort parse.  */ 
					assert(false); 
					break;
				} 

				/* There may or may not be a terminating \n or \0.
				 * getdelim(3) will include it if it is present,
				 * but the file may not have one for the last entry.  */ 

				if (lineptr[len - 1] == c) {
					--len; 
				}

				/* An empty line: This corresponds to an empty
				 * filename, and thus we treat is as a syntax
				 * error, because filenames can never be
				 * empty.  */ 
				if (len == 0) {
					free(lineptr); 
					fclose(file); 
					place << "filename must not be empty"; 
					dynamic_execution->print_traces
						(fmt("in %s-separated dynamic dependency "
						     "declared with flag %s",
						     c == '\0' ? "zero" : "newline",
						     multichar_format_word
						     (frmt("-%c", c_printed))));
					throw ERROR_LOGICAL; 
				}
				
				string filename_dep= string(lineptr, len); 

				deps.push_back
					(make_shared <Plain_Dep>
					 (0,
					  Place_Param_Target
					  (0, 
					   Place_Name(filename_dep, place)))); 
			}
			free(lineptr); 
			if (fclose(file)) {
				print_error_system(filename); 
				raise(ERROR_BUILD);
			}
		end:;
		}

		/* 
		 * Perform checks on forbidden features in dynamic dependencies.
		 * In keep-going mode (-k), we set the error, set the erroneous
		 * dependency to null, and at the end prune the null entries. 
		 */
		bool found_error= false; 
		for (auto &j:  deps) {

			/* Check that it is unparametrized */ 
			if (! j->is_unparametrized()) {
				shared_ptr <const Dep> depp= j;
				while (to <Dynamic_Dep> (depp)) {
					shared_ptr <const Dynamic_Dep> depp2= 
						to <Dynamic_Dep> (depp);
					depp= depp2->dep; 
				}
				to <Plain_Dep> (depp)
					->place_param_target.place_name.places[0] <<
					fmt("dynamic dependency %s must not contain parametrized dependencies",
					    Target(0, target).format_word());
				Target target_base= target;
				target_base.get_front_word_nondynamic() &= ~F_TARGET_TRANSIENT; 
				target_base.get_front_word_nondynamic() |= (target.get_front_word_nondynamic() & F_TARGET_TRANSIENT); 
				print_traces(fmt("%s is declared here", 
						 target_base.format_word())); 
				raise(ERROR_LOGICAL);
				j= nullptr;
				found_error= true; 
				continue; 
			}
		}

		assert(! found_error || option_keep_going); 
		vector <shared_ptr <const Dep> > deps_new;

		shared_ptr <const Dep> top_top= dep_target->top;
		shared_ptr <Dep> no_top= Dep::clone(dep_target);
		no_top->top= nullptr; 
		shared_ptr <Dep> top= make_shared <Dynamic_Dep> (no_top); 
		top->top= top_top;
		
		for (auto &j:  deps) {
			if (j) {
				shared_ptr <Dep> j_new= Dep::clone(j);
				j_new->top= top; 
				deps_new.push_back(j_new); 
			}
		}
		swap(deps, deps_new); 
	} catch (int e) {
		dynamic_execution->raise(e); 
	}
}

bool Execution::find_cycle(Execution *parent, 
			   Execution *child,
			   shared_ptr <const Dep> dep_link)
{
	vector <Execution *> path;
	path.push_back(parent); 
	return find_cycle(path, child, dep_link); 
}

bool Execution::find_cycle(vector <Execution *> &path,
			   Execution *child,
			   shared_ptr <const Dep> dep_link)
{
	if (same_rule(path.back(), child)) {
		cycle_print(path, dep_link); 
		return true; 
	}

	for (auto &i:  path.back()->parents) {
		Execution *next= i.first; 
		assert(next != nullptr);
		path.push_back(next); 
		bool found= find_cycle(path, child, dep_link);
		if (found)
			return true;
		path.pop_back(); 
	}
	
	return false; 
}

void Execution::cycle_print(const vector <Execution *> &path,
			    shared_ptr <const Dep> dep)
/*
 * Given PATH = [a, b, c, d, ..., x], we print:
 *
 * 	x depends on ...      \
 *      ... depends on d      |
 *      d depends on c        | printed from PATH
 *      c depends on b        |
 *      b depends on a        /
 *      a depends on x        > printed from DEPENDENCY
 *      x is needed by ...    \ 
 *      ...                   | printed by print_traces() 
 *      ...                   /
 */
{
	assert(path.size() > 0); 

	/* Indexes are parallel to PATH */ 
	vector <string> names;
	names.resize(path.size());
	
	for (size_t i= 0;  i + 1 < path.size();  ++i) {
		names[i]= path[i]->parents.at((Execution *) path[i+1])->format_word();
	}
	names.back()= path.back()->parents.begin()->second->format_word();
		
	for (ssize_t i= path.size() - 1;  i >= 0;  --i) {

		shared_ptr <const Dep> d= i == 0 
			? dep
			: path[i - 1]->parents.at(const_cast <Execution *> (path[i])); 

		/* Don't show a message for left-branch dynamic links */ 
		if (hide_link_from_message(d->flags)) {
			continue;
		}

		d->get_place()
			<< fmt("%s%s depends on %s",
			       i == (ssize_t)(path.size() - 1) 
			       ? (path.size() == 1 
				  || (path.size() == 2 && hide_link_from_message(dep->flags))
				  ? "target must not depend on itself: " 
				  : "cyclic dependency: ") 
			       : "",
			       names[i],
			       i == 0 ? dep->format_word() : names[i - 1]);
	}

	/* If the two targets are different (but have the same rule
	 * because they match the same pattern and/or because they are
	 * two different targets of a multitarget rule), then output a
	 * notice to that effect */ 
	Target t1= path.back()->parents.begin()->second->get_target();
	Target t2= dep->get_target();
	const char *c1= t1.get_name_c_str_any();
	const char *c2= t2.get_name_c_str_any();
	if (strcmp(c1, c2)) {
		path.back()->get_place() 
			<<
			fmt("both %s and %s match the same rule",
			    name_format_word(c1), name_format_word(c2));
	}

	/* Remove the offending (cycle-generating) link between the
	 * two.  The offending link is from path[0] as a parent to
	 * path[end] (as a child).  */
	path.back()->parents.erase(path.at(0)); 
	path.at(0)->children.erase(path.back()); 

	path.back()->print_traces();

	explain_cycle(); 
}

bool Execution::same_rule(const Execution *execution_a,
			  const Execution *execution_b)
/* 
 * This must also take into account that two execution could use the
 * same rule but parametrized differently, thus the two executions could
 * have different targets, but the same rule. 
 */ 
{
	return 
		execution_a->param_rule != nullptr &&
		execution_b->param_rule != nullptr &&
		execution_a->get_depth() == execution_b->get_depth() &&
		execution_a->param_rule == execution_b->param_rule;
}

void Execution::print_traces(string text) const
/* The following traverses the execution graph backwards until it finds
 * the root.  We always take the first found parent, which is an
 * arbitrary choice, but it doesn't matter here which dependency path
 * we point out as an error, so the first one it is.  */
{	
	/* If the error happens directly for the root execution, it was
	 * an error on the command line; don't output anything beyond
	 * the error message itself, which was already output.  */
	if (dynamic_cast <const Root_Execution *> (this)) 
		return;

	bool first= true; 

	/* If there is a rule for this target, show the message with the
	 * rule's trace, otherwise show the message with the first
	 * dependency trace */ 
	if (this->get_place().type != Place::Type::EMPTY && text != "") {
		this->get_place() << text;
		first= false;
	}

	const Execution *execution= this->parents.begin()->first;
	shared_ptr <const Dep> depp= this->parents.begin()->second; 

	string text_parent= depp->format_word(); 

	while (true) {
		if (dynamic_cast <const Root_Execution *> (execution)) {
			/* We are in a child of the root execution */ 
			assert(! depp->top); 
			if (first && text != "") {
				/* No text was printed yet, but there
				 * was a TEXT passed:  Print it with the
				 * place available.  */ 
				/* This is a top-level target, i.e.,
				 * passed on the command line via an
 				 * argument or an option  */
				depp->get_place() << text;
			}
			break; 
		}

		/* Increment */
		shared_ptr <const Dep> depp_old= depp; 
		if (! depp->top) {
			/* Assign DEPP first, because we change EXECUTION */
			depp= execution->parents.begin()->second; 
			execution= execution->parents.begin()->first;
		} else {
			depp= depp->top; 
		}

		/* New text */
		string text_child= text_parent; 
		text_parent= depp->format_word();

		/* Don't show left-branch edges of dynamic executions */
		if (hide_link_from_message(depp_old->flags)) {
			continue;
		}

		if (same_dependency_for_print(depp, depp_old)) {
			continue; 
		}

		/* Print */
		string msg;
		if (first && text != "") {
			msg= fmt("%s, needed by %s", text, text_parent); 
			first= false;
		} else {	
			msg= fmt("%s is needed by %s",
				 text_child, text_parent);
		}
		depp_old->get_place() << msg;
	}
}

Proceed Execution::execute_children()
{
	/* Since disconnect() may change execution->children, we must first
	 * copy it over locally, and then iterate through it */ 

	vector <Execution *> executions_children_vector
		(children.begin(), children.end()); 

	Proceed proceed_all= 0;

	while (! executions_children_vector.empty()) {

		assert(jobs >= 0);

		if (order_vec) {
			/* Exchange a random position with last position */ 
			size_t p_last= executions_children_vector.size() - 1;
			size_t p_random= random_number(executions_children_vector.size());
			if (p_last != p_random) {
				swap(executions_children_vector[p_last],
				     executions_children_vector[p_random]); 
			}
		}

		Execution *child= executions_children_vector.at
			(executions_children_vector.size() - 1);
		executions_children_vector.resize(executions_children_vector.size() - 1); 
		
		assert(child != nullptr);

		shared_ptr <const Dep> dep_child= child->parents.at(this);

		Proceed proceed_child= child->execute(dep_child);
		assert(proceed_child); 

		proceed_all |= (proceed_child & ~(P_FINISHED | P_ABORT));
		/* The finished and abort flags of the child only apply to the
		 * child, not to us  */

		assert(((proceed_child & P_FINISHED) == 0) == 
		       ((child->finished(dep_child->flags)) == 0));

		if (proceed_child & P_FINISHED) {
			disconnect(child, dep_child); 
		} else {
			assert((proceed_child & ~P_FINISHED) != 0); 
			/* If the child execution is not finished, it
			 * must have returned either the P_WAIT or
			 * P_PENDING bit.  */
		}
	}

	if (error) {
		assert(option_keep_going); 
		/* Otherwise, Stu would have aborted */ 
	}

	if (proceed_all == 0) {
		/* If there are still children, they must have returned
		 * WAIT or PENDING */ 
		assert(children.empty()); 
		if (error) {
			assert(option_keep_going); 
		}
	}

	return proceed_all; 
}

void Execution::push(shared_ptr <const Dep> dep)
{
	assert(dep); 
	dep->check();
	
	vector <shared_ptr <const Dep> > deps;
	int e= 0;
	Dep::normalize(dep, deps, e); 
	if (e) {
		dep->get_place() << fmt("%s is needed by %s",
					dep->format_word(),
					parents.begin()->second->format_word());
		print_traces(); 
		raise(e); 
	}
	
	for (const auto &d:  deps) {
		d->check(); 
		assert(d->is_normalized()); 
		buffer_A.push(d);
	}
}

Proceed Execution::execute_base_A(shared_ptr <const Dep> dep_this)
{
	Debug debug(this);

	assert(jobs >= 0); 
	assert(dep_this); 

	shared_ptr <Dep> dep_this2= Dep::clone(dep_this); 
	Proceed proceed= 0; 

	if (finished(dep_this2->flags)) {
		Debug::print(this, "finished"); 
		return proceed |= P_FINISHED; 
	}

	if (optional_finished(dep_this2)) {
		Debug::print(this, "finished"); 
		return proceed |= P_FINISHED; 
	}

	/* In DFS mode, first continue the already-open children, then
	 * open new children.  In random mode, start new children first
	 * and continue already-open children second */ 
	/* Continue the already-active child executions */  
	if (order != Order::RANDOM) {
		Proceed proceed_2= execute_children();
		proceed |= proceed_2;
		if (proceed & P_WAIT) {
			if (jobs == 0) 
				return proceed; 
		} else if (finished(dep_this2->flags) && ! option_keep_going) {
			Debug::print(this, "finished"); 
			return proceed |= P_FINISHED;
		}
	} 

	/* Is this a trivial run?  Then skip the dependency. */
	if (dep_this2->flags & F_TRIVIAL) {
		return proceed |= P_ABORT | P_FINISHED; 
	}

	assert(error == 0 || option_keep_going); 

	/* 
	 * Deploy dependencies (first pass), with the F_NOTRIVIAL flag
	 */ 

	if (jobs == 0) {
		return proceed |= P_WAIT;
	}

	while (! buffer_A.empty()) {
		shared_ptr <const Dep> dep_child= buffer_A.next(); 
		if ((dep_child->flags & (F_RESULT_NOTIFY | F_TRIVIAL)) == F_TRIVIAL) {
			shared_ptr <Dep> dep_child_2= 
				Dep::clone(dep_child);
			dep_child_2->flags &= ~F_TRIVIAL; 
			dep_child_2->get_place_flag(I_TRIVIAL)= Place::place_empty; 
			buffer_B.push(dep_child_2); 
		}
		Proceed proceed_2= connect(dep_this2, dep_child);
		proceed |= proceed_2;
		if (jobs == 0) {
			return proceed |= P_WAIT; 
		}
	} 
	assert(buffer_A.empty()); 

	if (order == Order::RANDOM) {
		Proceed proceed_2= execute_children();
		proceed |= proceed_2; 
		if (proceed & P_WAIT)
			return proceed;
	}

	/* Some dependencies are still running */ 
	if (! children.empty()) {
		assert(proceed != 0); 
		return proceed;
	}

	/* There was an error in a child */ 
	if (error) {
		assert(option_keep_going == true); 
		return proceed |= P_ABORT | P_FINISHED; 
	}

	if (proceed)
		return proceed; 

	return proceed |= P_FINISHED; 
}

Proceed Execution::connect(shared_ptr <const Dep> dep_this,
			   shared_ptr <const Dep> dep_child)
{
	Debug::print(this, fmt("connect %s",  dep_child->format_src())); 

	assert(dep_child->is_normalized()); 
	assert(! to <Root_Dep> (dep_child)); 

	shared_ptr <const Plain_Dep> plain_dep_this=
		to <Plain_Dep> (dep_this);

	/*
	 * Check for various invalid types of connections 
	 */

	/* '-p' and '-o' do not mix */ 
	if (dep_child->flags & F_PERSISTENT && dep_child->flags & F_OPTIONAL) {

		/* '-p' and '-o' encountered for the same target */ 
		const Place &place_persistent= 
			dep_child->get_place_flag(I_PERSISTENT);
		const Place &place_optional= 
			dep_child->get_place_flag(I_OPTIONAL);
		place_persistent <<
			fmt("declaration of persistent dependency using %s",
			    multichar_format_word("-p")); 
		place_optional <<
			fmt("clashes with declaration of optional dependency using %s",
			    multichar_format_word("-o")); 
		dep_child->get_place() <<
			fmt("in declaration of %s, needed by %s", 
			    dep_child->format_word(),
			    dep_this->get_target().
			    format_word()); 
		print_traces();
		explain_clash(); 
		raise(ERROR_LOGICAL);
		return 0;
	}

	/* '-o' does not mix with '$[' */
	if (dep_child->flags & F_VARIABLE && dep_child->flags & F_OPTIONAL) {
		shared_ptr <const Plain_Dep> plain_dep_child=
			to <Plain_Dep> (dep_child); 
		assert(plain_dep_child); 
		assert(!(dep_child->flags & F_TARGET_TRANSIENT)); 
		const Place &place_variable= dep_child->get_place();
		const Place &place_flag= dep_child->get_place_flag(I_OPTIONAL); 
		place_variable << 
			fmt("variable dependency %s must not be declared "
			    "as optional dependency",
			    dynamic_variable_format_word
			    (plain_dep_child->place_param_target.place_name.unparametrized())); 
		place_flag << fmt("using %s",
				  multichar_format_word("-o")); 
		print_traces();
		raise(ERROR_LOGICAL);
		return 0;
	}

	/*
	 * Actually do the connection 
	 */

	Execution *child= get_execution(dep_child);  
	if (child == nullptr) {
		/* Strong cycle was found */ 
		return 0;
	}

	children.insert(child);

	if (dep_child->flags & F_RESULT_NOTIFY) {
		for (const auto &dependency:  child->result) {
			this->notify_result(dependency, this, F_RESULT_NOTIFY, dep_child); 
		}
	}

	Proceed proceed_child= child->execute(dep_child);
	assert(proceed_child); 
	if (proceed_child & (P_WAIT | P_PENDING))
		return proceed_child; 
			
	if (child->finished(dep_child->flags)) {
		disconnect(child, dep_child);
	}
	
	return 0;
}

void Execution::raise(int error_)
{
	assert(error_ >= 1 && error_ <= 3); 
	error |= error_;
	if (! option_keep_going)
		throw error;
}

void Execution::disconnect(Execution *const child,
			   shared_ptr <const Dep> dep_child)
{
	Debug::print(this, fmt("disconnect %s", dep_child->format_src())); 

	assert(child != nullptr); 
	assert(child != this); 
	assert(child->finished(dep_child->flags)); 
	assert(option_keep_going || child->error == 0); 
	dep_child->check(); 

	if (dep_child->flags & F_RESULT_NOTIFY
	    && dynamic_cast <File_Execution *> (child)
	    ) {
		shared_ptr <Dep> d= Dep::clone(dep_child);
		d->flags &= ~F_RESULT_NOTIFY; 
		notify_result(d, child, F_RESULT_NOTIFY, dep_child); 
	}

	if (dep_child->flags & F_RESULT_COPY && dynamic_cast <File_Execution *> (child)) {
		shared_ptr <Dep> d= Dep::clone(dep_child);
		d->flags &= ~F_RESULT_COPY; 
		notify_result(d, child, F_RESULT_COPY, dep_child); 
	}

	/* Propagate timestamp */
	/* Don't propagate the timestamp of the dynamic dependency itself */ 
	if (! (dep_child->flags & F_PERSISTENT) && 
	    ! (dep_child->flags & F_RESULT_NOTIFY)) {
		if (child->timestamp.defined()) {
			if (! timestamp.defined()) {
				timestamp= child->timestamp;
			} else if (timestamp < child->timestamp) {
				timestamp= child->timestamp; 
			}
		}
	}

	/* Propagate variables */
	if ((dep_child->flags & F_VARIABLE)) { 
		assert(dynamic_cast <File_Execution *> (child)); 
		dynamic_cast <File_Execution *> (child)->read_variable(dep_child);
	}
	if (! child->result_variable.empty()) {
		notify_variable(child->result_variable); 
	}

	/* 
	 * Propagate attributes
	 */ 

	/* Note: propagate the flags after propagating other things,
	 * since flags can be changed by the propagations done
	 * before.  */ 

	error |= child->error; 

	/* Don't propagate the NEED_BUILD flag via DYNAMIC_LEFT links:
	 * It just means the list of depenencies have changed, not the
	 * dependencies themselves.  */
	if (child->bits & B_NEED_BUILD
	    && ! (dep_child->flags & F_PERSISTENT)
	    && ! (dep_child->flags & F_RESULT_NOTIFY)) {
		bits |= B_NEED_BUILD; 
	}

	/* Remove the links between them */ 
	assert(children.count(child) == 1); 
	assert(child->parents.count(this) == 1);
	children.erase(child);
	child->parents.erase(this);

	/* Delete the Execution object */
	if (child->want_delete())
		delete child; 
}

Proceed Execution::execute_base_B(shared_ptr <const Dep> dep_link)
{
	Proceed proceed= 0;
	while (! buffer_B.empty()) {
		shared_ptr <const Dep> dep_child= buffer_B.next(); 
		Proceed proceed_2= connect(dep_link, dep_child);
		proceed |= proceed_2; 
		assert(jobs >= 0);
		if (jobs == 0) {
			return proceed |= P_WAIT; 
		}
	} 
	assert(buffer_B.empty()); 

	return proceed; 
}

Execution *Execution::get_execution(shared_ptr <const Dep> dep)
{
	/*
	 * Non-cached executions
	 */

	/* Concatenations */
	if (shared_ptr <const Concat_Dep> concat_dep= to <const Concat_Dep> (dep)) {
		int error_additional= 0; 
		Concat_Execution *execution= new Concat_Execution(concat_dep, this, error_additional); 
		assert(execution); 
		if (error_additional) {
			error |= error_additional; 
			assert(execution->want_delete());
			delete execution; 
			return nullptr; 
		}
		return execution;
	}

	/* Dynamics that are not cached (with concatenations somewhere inside) */
	if (to <const Dynamic_Dep> (dep) && ! to <const Plain_Dep> (Dep::strip_dynamic(dep))) {
		int error_additional= 0;
		Dynamic_Execution *execution= new Dynamic_Execution
			(to <const Dynamic_Dep> (dep), this, error_additional);
		assert(execution);
		if (error_additional) {
			error |= error_additional;
			assert(execution->want_delete()); 
			delete execution;
			return nullptr; 
		}
		return execution; 
	}

	/*
	 * Cached executions
	 */

	const Target target= dep->get_target(); 

	/* Set to the returned Execution object when one is found or created */    
	Execution *execution= nullptr; 

	const Target target_for_cache= get_target_for_cache(target); 
	auto it= executions_by_target.find(target_for_cache);

	if (it != executions_by_target.end()) {
		/* An Execution object already exists for the target */ 
		execution= it->second; 
		if (execution->parents.count(this)) {
			/* THIS and CHILD are already connected -- add the
			 * necessary flags */ 
			Flags flags= dep->flags; 
			if (flags & ~execution->parents.at(this)->flags) {
				shared_ptr <Dep> dep_new= Dep::clone(execution->parents.at(this));
				dep_new->flags |= flags;
				dep= dep_new;
				/* No need to check for cycles here,
				 * because a link between the two
				 * already exists and therefore a cycle
				 * cannot be present.  */
				execution->parents[this]= dep; 
			}
		} else {
			if (find_cycle(this, execution, dep)) {
				raise(ERROR_LOGICAL);
				return nullptr;
			}
			/* The parent and child are not connected -- add the
			 * connection */ 
			execution->parents[this]= dep;
		}
		return execution;
	} 

	/* Create a new Execution object */ 

	int error_additional= 0; /* Passed to the execution */
	
	if (! target.is_dynamic()) {
		/* Plain execution */ 

		shared_ptr <Rule> rule_child, param_rule_child; 
		map <string, string> mapping_parameter;
		bool use_file_execution= false;
		try {
			Target target_without_flags= target; 
			target_without_flags.get_front_word_nondynamic() &= F_TARGET_TRANSIENT; 
			rule_child= rule_set.get(target_without_flags, 
						 param_rule_child, mapping_parameter, 
						 dep->get_place()); 
		} catch (int e) {
			assert(e); 
			error_additional= e; 
		}
		assert((rule_child == nullptr) == (param_rule_child == nullptr)); 

		/* RULE_CHILD may be null here; this is handled in the constructors */ 
		
		/* We use a File_Execution if:  there is at
		 * least one file target in the rule OR there is
		 * a command in the rule.  When there is no
		 * rule, we consult the type of TARGET.  */

		if (target.is_file()) {
			use_file_execution= true;
		} else if (rule_child == nullptr) {
			use_file_execution= target.is_file(); /* Always FALSE */
			assert(! use_file_execution); 
		} else if (rule_child->command) {
			use_file_execution= true; 
		} else {
			for (auto &i:  rule_child->place_param_targets) {
				if ((i->flags & F_TARGET_TRANSIENT) == 0) 
					use_file_execution= true; 
			}
		}
		
		if (use_file_execution) {

			execution= new File_Execution
				(dep, 
				 this,
				 rule_child, 
				 param_rule_child, 
				 mapping_parameter,
				 error_additional); 
		} else if (target.is_transient()) {
			execution= new Transient_Execution
				(dep, 
				 this,
				 rule_child, param_rule_child, mapping_parameter,
				 error_additional);
		}
	} else {
		shared_ptr <const Dynamic_Dep> dynamic_dep= to <Dynamic_Dep> (dep); 
		execution= new Dynamic_Execution(dynamic_dep, 
						 this,
						 error_additional); 
	}

	if (error_additional) {
		error |= error_additional; 
		if (execution->want_delete())
			delete execution; 
		return nullptr; 
	}
	
	assert(execution->parents.size() == 1); 

	return execution;
}

void Execution::copy_result(Execution *parent, Execution *child)
{
	/* Check that the child is not of a type for which RESULT is not
	 * used */
	if (dynamic_cast <File_Execution *> (child)) {
		File_Execution *file_child= dynamic_cast <File_Execution *> (child);
		assert(file_child->targets.size() == 1 &&
		       file_child->targets.at(0).is_transient()); 
	}

	for (auto &i:  child->result) {
		parent->result.push_back(i);
	}
}

void Execution::push_result(shared_ptr <const Dep> dd)
{
	Debug::print(this, fmt("push_result %s", dd->format_src())); 

	assert(! dynamic_cast <File_Execution *> (this)); 
	assert(! (dd->flags & F_RESULT_NOTIFY)); 
	dd->check(); 

	/* Add to own */
	result.push_back(dd); 

	/* Notify parents */
	for (auto &i:  parents) {
		Flags flags= i.second->flags & (F_RESULT_NOTIFY | F_RESULT_COPY); 
		if (flags) {
			i.first->notify_result(dd, this, flags, i.second); 
		}
	}
}

Target Execution::get_target_for_cache(Target target)
{
	if (target.is_file()) {
		/* For file targets, we don't use flags for hashing. 
		 * Zero is the word for file targets.  */
		target.get_front_word_nondynamic()= (word_t)0; 
	}

	return target; 
}

shared_ptr <const Dep> Execution::append_top(shared_ptr <const Dep> dep, 
					     shared_ptr <const Dep> top)
{
	assert(dep);
	assert(top); 
	assert(dep != top); 

	shared_ptr <Dep> ret= Dep::clone(dep);

	if (dep->top) {
		ret->top= append_top(dep->top, top); 
	} else {
		ret->top= top;
	}

	return ret; 
}

shared_ptr <const Dep> Execution::set_top(shared_ptr <const Dep> dep,
					  shared_ptr <const Dep> top)
{
	assert(dep); 
	assert(dep != top); 

	if (dep->top == nullptr && top == nullptr)
		return dep;

	shared_ptr <Dep> ret= Dep::clone(dep);
	ret->top= top;
	return ret; 
}

File_Execution::~File_Execution()
/* Objects of this type are never deleted */ 
{
	assert(false);
}

void File_Execution::wait() 
{
	Debug::print(nullptr, "wait...");

	assert(File_Execution::executions_by_pid.size() != 0); 

	int status;
	pid_t pid= Job::wait(&status); 

	Debug::print(nullptr, frmt("pid = %ld", (long) pid)); 

	timestamp_last= Timestamp::now(); 

	if (executions_by_pid.count(pid) == 0) {
		/* No File_Execution is registered for the PID that
		 * just finished.  Should not happen, but since the PID
		 * value came from outside this process, we better
		 * handle this case gracefully, i.e., do nothing.  */
		print_warning(Place(), frmt("The function waitpid(2) returned the invalid process ID %jd", (intmax_t)pid)); 
		return; 
	}

	File_Execution *const execution= executions_by_pid.at(pid); 
	execution->waited(pid, status); 
	++jobs; 
}

void File_Execution::waited(pid_t pid, int status) 
{
	assert(job.started()); 
	assert(job.get_pid() == pid); 

	Execution::check_waited(); 

	flags_finished= ~0; 

	{
		Job::Signal_Blocker sb;
		executions_by_pid.erase(pid); 
	}

	/* The file(s) may have been built, so forget that it was known
	 * to not exist */
	bits &= ~B_MISSING; 

	if (job.waited(status, pid)) {
		/* Command was successful */ 

		bits |=  B_EXISTING; 
		bits &= ~B_MISSING;
		/* Subsequently set to B_MISSING if at least one target file is missing */

		/* For file targets, check that the file was built */ 
		for (size_t i= 0;  i < targets.size();  ++i) {
			const Target target= targets[i]; 

			if (! target.is_file()) {
				continue;
			}

			const char *const filename= target.get_name_c_str_nondynamic();
			struct stat buf;

			if (0 == stat(filename, &buf)) {

				/* The file exists */ 

				warn_future_file(&buf, 
						 filename,
						 rule->place_param_targets[i]->place,
						 "after execution of command"); 

				/* Check that file is not older that Stu
				 * startup */ 
				Timestamp timestamp_file(&buf);
				if (! timestamp.defined() ||
				    timestamp < timestamp_file)
					timestamp= timestamp_file; 
				if (timestamp_file < Timestamp::startup) {
					/* The target is older than Stu startup */ 

					/* Check whether the file is actually a symlink, in
					 * which case we ignore that error */ 
					if (0 > lstat(filename, &buf)) {
						rule->place_param_targets[i]->place <<
							system_format(target.format_word()); 
						raise(ERROR_BUILD);
					}
					if (S_ISLNK(buf.st_mode)) 
						continue;
					rule->place_param_targets[i]->place
						<< fmt("timestamp of file %s after execution of its command is older than %s startup", 
						       target.format_word(), 
						       dollar_zero)
						<< fmt("timestamp of %s is %s",
						       target.format_word(), timestamp_file.format())
						<< fmt("startup timestamp is %s", 
						       Timestamp::startup.format()); 
					print_traces();
					explain_startup_time();
					raise(ERROR_BUILD);
				}
			} else {
				bits |= B_MISSING; 
				bits &= ~B_EXISTING;
				rule->place_param_targets[i]->place <<
					fmt("file %s was not built by command", 
					    target.format_word()); 
				print_traces(); 

				raise(ERROR_BUILD);
			}
		}
<<<<<<< HEAD

=======
>>>>>>> 4d4a0453
		/* In parallel mode, print "done" message */
		if (option_parallel) {
			string text= targets[0].format_src();
			printf("Successfully built %s\n", text.c_str()); 
		}

	} else {
		/* Command failed */ 
		
		string reason;
		if (WIFEXITED(status)) {
			reason= frmt("failed with exit status %s%d%s", 
				     Color::word,
				     WEXITSTATUS(status),
				     Color::end);
		} else if (WIFSIGNALED(status)) {
			int sig= WTERMSIG(status);
			reason= frmt("received signal %d (%s)", 
				     sig,
				     strsignal(sig));
		} else {
			/* This should not happen but the standard does not exclude
			 * it  */ 
			reason= frmt("failed with status %s%d%s",
				     Color::word,
				     status,
				     Color::end); 
		}

		if (! param_rule->is_copy) {
			Target target= parents.begin()->second
				->get_target(); 
			param_rule->command->place <<
				fmt("command for %s %s", 
				    target.format_word(), 
				    reason); 
		} else {
			/* Copy rule */
			param_rule->place <<
				fmt("cp to %s %s", targets.front().format_word(), reason); 
		}

		print_traces(); 
		remove_if_existing(true); 
		raise(ERROR_BUILD);
	}
}

File_Execution::File_Execution(shared_ptr <const Dep> dep,
			       Execution *parent, 
			       shared_ptr <Rule> rule_,
			       shared_ptr <Rule> param_rule_,
			       map <string, string> &mapping_parameter_,
			       int &error_additional)
	:  Execution(param_rule_),
	   rule(rule_),
	   flags_finished(0)
{
	assert((param_rule_ == nullptr) == (rule_ == nullptr)); 

	swap(mapping_parameter, mapping_parameter_); 
	Target target_= dep->get_target(); 

	/* Later replaced with all targets from the rule, when a rule exists */ 
	Target target_no_flags= target_;
	target_no_flags.get_front_word_nondynamic() &= F_TARGET_TRANSIENT; 
	targets.push_back(target_no_flags); 
	executions_by_target[target_no_flags]= this; 

	parents[parent]= dep; 
	if (error_additional) {
		print_traces(); 
		flags_finished= ~0; 
		parents.erase(parent); 
		raise(error_additional); 
		return;
	}

	if (rule == nullptr) {
		/* TARGETS contains only DEPENDENCY->TARGET */
	} else {
		targets.clear(); 
		for (auto &place_param_target:  rule->place_param_targets) {
			targets.push_back(place_param_target->unparametrized()); 
		}
		assert(targets.size()); 
	}

	/* Fill EXECUTIONS_BY_TARGET with all targets from the rule, not
	 * just the one given in the dependency.  */
	for (const Target &target:  targets) {
		executions_by_target[target]= this; 
	}

	if (rule != nullptr) {
		/* There is a rule for this execution */ 
		for (auto &d:  rule->deps) {
			push(d); 
		}
	} else {
		/* There is no rule for this execution */ 

		bool rule_not_found= false;
		/* Whether to produce the "no rule to build target" error */ 

		if (target_.is_file()) {
			if (! (dep->flags & F_OPTIONAL)) {
				/* Check that the file is present,
				 * or make it an error */ 
				struct stat buf;
				int ret_stat= stat(target_.get_name_c_str_nondynamic(), &buf);
				if (0 > ret_stat) {
					if (errno != ENOENT) {
						string text= target_.format_word();
						perror(text.c_str()); 
						raise(ERROR_BUILD);
					}
					/* File does not exist and there is no rule for it */ 
					rule_not_found= true;
				} else {
					/* File exists:  Do nothing, and there are no
					 * dependencies to build */  
					if (dynamic_cast <Root_Execution *> (parent)) {
						/* Output this only for top-level targets, and
						 * therefore we don't need traces */ 
						print_out(fmt("No rule for building %s, but the file exists", 
							      target_.format_out_print_word())); 
						hide_out_message= true; 
					} 
				}
			}
		} else if (target_.is_transient()) {
			rule_not_found= true;
		} else {
			assert(false); 
		}
		
		if (rule_not_found) {
			assert(rule == nullptr); 
			print_traces(fmt("no rule to build %s", target_.format_word()));
			error_additional |= error |= ERROR_BUILD;
			raise(ERROR_BUILD);
			return; 
		}
	}

	/* It is not allowed to have a dynamic of a non-transitive transient */
	if (dynamic_cast <Dynamic_Execution *> (parent) &&
	    dep->flags & F_RESULT_NOTIFY &&
	    dep->flags & F_TARGET_TRANSIENT) {

		Place place_target;
		for (auto &i:  rule->place_param_targets) {
			if (i->place_name.unparametrized() == target_.get_name_nondynamic()) {
				place_target= i->place;
				break;
			}
		}
		assert(! place_target.empty());
		if (rule->command) {
			place_target << fmt("rule for transient target %s must not have a command", 
					    target_.format_word());
		} else {
			place_target << fmt("rule for transient target %s must not have file targets",
					    target_.format_word());
		}
		dep->get_place() << fmt("when used as dynamic dependency of %s",
					parent->get_parents().begin()->second->format_word());
		parent->get_parents().begin()->first->print_traces();
		parent->raise(ERROR_LOGICAL);
		error_additional |= ERROR_LOGICAL;
		return;
	}

	/* -o and -p are not allowed on non-transitive transients */
	if (dep->flags & F_TARGET_TRANSIENT &&
	    dep->flags & (F_OPTIONAL | F_PERSISTENT)) {

		Place place_target;
		for (auto &i:  rule->place_param_targets) {
			if (i->place_name.unparametrized() == target_.get_name_nondynamic()) {
				place_target= i->place;
				break;
			}
		}
		assert(! place_target.empty());
		int ind= dep->flags & F_OPTIONAL ? I_OPTIONAL : I_PERSISTENT; 
		dep->get_place() << fmt((dep->flags & F_OPTIONAL)
					? "dependency %s must not be declared as optional"
					: "dependency %s must not be declared as persistent",
					dep->format_word()); 
		dep->places[ind] <<
			fmt("using flag %s", name_format_word(frmt("-%c", FLAGS_CHARS[ind]))); 
		if (rule->command) 
			place_target << fmt("because rule for transient target %s has a command", target_.format_word());
		else 
			place_target << fmt("because rule for transient target %s has file targets", target_.format_word()); 
		print_traces();
		parent->raise(ERROR_LOGICAL);
		error_additional |= ERROR_LOGICAL;
		return;
	}

	parents.erase(parent); 
	if (find_cycle(parent, this, dep)) {
		parent->raise(ERROR_LOGICAL);
		error_additional |= ERROR_LOGICAL; 
		return;
	}
	parents[parent]= dep; 
}

bool File_Execution::finished() const 
{
	return ((~ flags_finished) & ((1 << C_PLACED) - 1)) == 0; 
}

bool File_Execution::finished(Flags flags) const
{
	return ((~ flags_finished & ~ flags) & ((1 << C_PLACED) - 1)) == 0; 
}

void job_terminate_all() 
/* 
 * The declaration of this function is in job.hh 
 */ 
{
	/* Strictly speaking, there is a bug here because the C++
	 * containers are not async signal-safe.  But we block the
	 * relevant signals while we update the containers, so it
	 * *should* be OK.  */ 

	write_safe(2, "stu: Terminating all jobs\n"); 
	
	for (auto i= File_Execution::executions_by_pid.begin();
	     i != File_Execution::executions_by_pid.end();  ++i) {

		const pid_t pid= i->first;

		Job::kill(pid); 
	}

	int count_terminated= 0;

	for (auto i= File_Execution::executions_by_pid.begin();
	     i != File_Execution::executions_by_pid.end();  ++i) {

		if (i->second->remove_if_existing(false))
			++count_terminated;
	}

	if (count_terminated) {
		write_safe(2, "stu: Removing partially built files (");
		constexpr int len= sizeof(int) / 3 + 3;
		char out[len];
		out[len - 1]= '\n';
		out[len - 2]= ')';
		int i= len - 3;
		int n= count_terminated;
		do {
			assert(i >= 0); 
			out[i]= '0' + n % 10;
			n /= 10;
		} while (n > 0 && --i >= 0);
		int r= write(2, out + i, len - i);
		(void) r;
	}

	/* Check that all children are terminated */ 
	while (true) {
		int status;
		int ret= wait(&status); 

		if (ret < 0) {
			/* wait() sets errno to ECHILD when there was no
			 * child to wait for */ 
			if (errno != ECHILD) {
				write_safe(2, "*** Error: wait\n"); 
			}

			return; 
		}
		assert(ret > 0); 
	}
}

void job_print_jobs()
/* The definition of this function is in job.hh */ 
{
	for (auto &i:  File_Execution::executions_by_pid) {
		i.second->print_as_job(); 
	}
}

bool File_Execution::remove_if_existing(bool output) 
{
	if (option_no_delete)
		return false;

	/* Whether anything was removed */ 
	bool removed= false;

	for (size_t i= 0;  i < targets.size();  ++i) {
		const Target &target= targets[i]; 

		if (! target.is_file())  
			continue;

		const char *filename= target.get_name_c_str_nondynamic(); 

		/* Remove the file if it exists.  If it is a symlink, only the
		 * symlink itself is removed, not the file it links to.  */ 

		struct stat buf;
		if (0 > stat(filename, &buf))
			continue;

		/* If the file existed before building, remove it only if it now
		 * has a newer timestamp.  */

		if (! (! timestamps_old[i].defined() ||
		       timestamps_old[i] < Timestamp(&buf)))
			continue;

		string text_filename= name_format_src(filename); 
		Debug::print(this, fmt("remove %s", text_filename)); 
		
		if (output) {
			print_error_reminder(fmt("Removing file %s because command failed",
						 name_format_word(filename))); 
		}
			
		removed= true;

		if (0 > unlink(filename)) {
			if (output) {
				rule->place
					<< system_format(target.format_word()); 
			} else {
				write_safe(2, "*** Error: unlink\n");
			}
		}
	}

	return removed; 
}

void File_Execution::warn_future_file(struct stat *buf, 
				      const char *filename,
				      const Place &place,
				      const char *message_extra)
{
  	if (timestamp_last < Timestamp(buf)) {
		string suffix=
			message_extra == nullptr 
			? ""
			: string(" ") + message_extra;
		print_warning(place,
			      fmt("File %s has modification time in the future%s",
				  name_format_word(filename),
				  suffix)); 
	}
}

void File_Execution::print_command() const
{
	static const int SIZE_MAX_PRINT_CONTENT= 20;
	
	if (option_silent)
		return; 

	if (rule->is_hardcode) {
		assert(targets.size() == 1); 
		string content= rule->command->command;
		bool is_printable= false;
		if (content.size() < SIZE_MAX_PRINT_CONTENT) {
			is_printable= true;
			for (const char c:  content) {
				int cc= c;
				if (! (cc >= ' ' && c <= '~'))
					is_printable= false;
			}
		}
		string text= targets.front().format_src(); 
		if (is_printable) {
			string content_src= name_format_src(content); 
			printf("Creating %s: %s\n", text.c_str(), content_src.c_str());
		} else {
			printf("Creating %s\n", text.c_str());
		}
		return;
	} 

	if (rule->is_copy) {
		assert(rule->place_param_targets.size() == 1); 
		string cp_target= rule->place_param_targets[0]->place_name.format_src();
		string cp_source= rule->filename.format_src();
		printf("cp %s %s\n", cp_source.c_str(), cp_target.c_str()); 
		return; 
	}

	/* We are printing a regular command */

	bool single_line= rule->command->get_lines().size() == 1;

	if (! single_line || option_parallel) {
		string text= targets.front().format_src();
		printf("Building %s\n", text.c_str());
		return; 
	}

	if (option_individual)
		return; 

	bool begin= true; 
	/* For single-line commands, show the variables on the same line.
	 * For multi-line commands, show them on a separate line. */ 

	string filename_output= rule->redirect_index < 0 ? "" :
		rule->place_param_targets[rule->redirect_index]
		->place_name.unparametrized();
	string filename_input= rule->filename.unparametrized(); 

	/* Redirections */
	if (filename_output != "") {
		if (! begin)
			putchar(' '); 
		begin= false;
		printf(">%s", filename_output.c_str()); 
	}
	if (filename_input != "") {
		if (! begin)
			putchar(' '); 
		begin= false;
		printf("<%s", filename_input.c_str()); 
	}

	/* Print the parameter values (variable assignments are not printed) */ 
	for (auto i= mapping_parameter.begin(); i != mapping_parameter.end();  ++i) {
		string name= i->first;
		string value= i->second;
		if (! begin)
			putchar(' '); 
		begin= false;
		printf("%s=%s", name.c_str(), value.c_str());
	}

	/* Colon */ 
	if (! begin) {
		if (! single_line) 
			puts(":"); 
		else
			fputs(": ", stdout);
	}

	/* The command itself */ 
	for (auto &i:  rule->command->get_lines()) {
		puts(i.c_str()); 
	}
}

Proceed File_Execution::execute(shared_ptr <const Dep> dep_this)
{
	assert(! job.started() || children.empty()); 

	Proceed proceed= execute_base_A(dep_this); 
	assert(proceed); 
	if (proceed & P_ABORT) {
		assert(proceed & P_FINISHED); 
		flags_finished |= ~dep_this->flags;
		return proceed; 
	}
	if (proceed & (P_WAIT | P_PENDING)) {
		return proceed; 
	}

	assert(proceed & P_FINISHED);
	proceed &= ~P_FINISHED; 
	
	Debug debug(this);

	if (finished(dep_this->flags)) {
		assert(! (proceed & P_WAIT)); 
		return proceed |= P_FINISHED; 
	}

	/* Job has already been started */ 
	if (job.started_or_waited()) {
		return proceed |= P_WAIT;
	}

	/* The file must now be built */ 

	assert(! targets.empty());
	assert(! targets.front().is_dynamic()); 
	assert(! targets.back().is_dynamic()); 
	assert(get_buffer_A().empty()); 
	assert(children.empty()); 
	assert(error == 0);

	/*
	 * Check whether execution has to be built
	 */

	/* Check existence of file */
	timestamps_old.assign(targets.size(), Timestamp::UNDEFINED); 

	/* A target for which no execution has to be done */ 
	const bool no_execution= 
		rule != nullptr && rule->command == nullptr && ! rule->is_copy;

	if (! (bits & B_CHECKED)) {
		bits |= B_CHECKED; 

		bits |= B_EXISTING;
		bits &= ~B_MISSING;
		/* Now, set to B_MISSING when a file is found not to exist */ 

		for (size_t i= 0;  i < targets.size();  ++i) {
			const Target &target= targets[i]; 

			if (! target.is_file()) 
				continue;

			/* We save the return value of stat() and handle errors later */ 
			struct stat buf;
			int ret_stat= stat(target.get_name_c_str_nondynamic(), &buf);

			/* Warn when file has timestamp in the future */ 
			if (ret_stat == 0) { 
				/* File exists */ 
				Timestamp timestamp_file= Timestamp(&buf); 
				timestamps_old[i]= timestamp_file;
 				if (! (dep_this->flags & F_PERSISTENT)) 
					warn_future_file(&buf, 
							 target.get_name_c_str_nondynamic(), 
							 rule == nullptr 
							 ? parents.begin()->second->get_place()
							 : rule->place_param_targets[i]->place); 
				/* EXISTS is not changed */ 
			} else {
				bits |= B_MISSING;
				bits &= ~B_EXISTING; 
			}

			if (! (bits & B_NEED_BUILD)
			    && ret_stat == 0 
			    && timestamp.defined() 
			    && timestamps_old[i] < timestamp 
			    && ! no_execution) {
				bits |= B_NEED_BUILD;
			}

			if (ret_stat == 0) {

				assert(timestamps_old[i].defined()); 
				if (timestamp.defined() && 
				    timestamps_old[i] < timestamp &&
				    no_execution) {
					print_warning
						(rule->place_param_targets[i]->place,
						 fmt("File target %s which has no command is older than its dependency",
						     target.format_word())); 
				} 
			}
			
			if (! (bits & B_NEED_BUILD)
			    && ret_stat != 0 && errno == ENOENT) {
				/* File does not exist */

				if (! (dep_this->flags & F_OPTIONAL)) {
					/* Non-optional dependency */  
					bits |= B_NEED_BUILD;
				} else {
					/* Optional dependency:  don't create the file;
					 * it will then not exist when the parent is
					 * called. */ 
					flags_finished |= ~F_OPTIONAL; 
					return proceed |= P_FINISHED; 
				}
			}

			if (ret_stat != 0 && errno != ENOENT) {
				/* stat() returned an actual error,
				 * e.g. permission denied.  This is a
				 * build error.  */
				rule->place_param_targets[i]->place
					<< system_format(target.format_word()); 
				raise(ERROR_BUILD);
				flags_finished |= ~ dep_this->flags; 
				return proceed |= P_ABORT | P_FINISHED; 
			}

			/* File does not exist, all its dependencies are up to
			 * date, and the file has no commands: that's an error */  
			if (ret_stat != 0 && no_execution) { 

				assert(errno == ENOENT); 

				if (rule->deps.size()) {
					print_traces
						(fmt("expected the file without command %s to exist because all its dependencies are up to date, but it does not", 
						     target.format_word())); 
					explain_file_without_command_with_dependencies(); 
				} else {
					rule->place_param_targets[i]->place
						<< fmt("expected the file without command and without dependencies %s to exist, but it does not",
						       target.format_word()); 
					print_traces();
					explain_file_without_command_without_dependencies(); 
				}
				flags_finished |= ~ dep_this->flags; 
				raise(ERROR_BUILD);
				return proceed |= P_ABORT | P_FINISHED; 
			}		
		}
		
		/* We cannot update TIMESTAMP within the loop above
		 * because we need to compare each TIMESTAMP_OLD with
		 * the previous value of TIMESTAMP. */
		for (Timestamp timestamp_old_i:  timestamps_old) {
			if (timestamp_old_i.defined() &&
			    (! timestamp.defined() || timestamp < timestamp_old_i)) {
				timestamp= timestamp_old_i; 
			}
		}
	}

	if (! (bits & B_NEED_BUILD)) {
		bool has_file= false; /* One of the targets is a file */
		for (const Target &target:  targets) {
			if (target.is_file()) {
				has_file= true; 
				break; 
			}
		}
		for (const Target &target:  targets) {
			if (! target.is_transient()) 
				continue; 
			if (transients.count(target.get_name_nondynamic()) == 0) {
				/* Transient was not yet executed */ 
				if (! no_execution && ! has_file) {
					bits |= B_NEED_BUILD; 
				}
				break;
			}
		}
	}

	if (! (bits & B_NEED_BUILD)) {
		/* The file does not have to be built */ 
		flags_finished |= ~ dep_this->flags; 
		return proceed |= P_FINISHED; 
	}

	/* We now know that the command must be run, or that there is no
	 * command.  */

	/* Re-deploy all dependencies (second pass to execute also all
	 * transient targets) */
	Proceed proceed_2= Execution::execute_base_B(dep_this); 
	if (proceed_2 & P_WAIT) {
		return proceed_2; 
	}
	assert(children.empty()); 

	if (no_execution) {
		/* A target without a command:  Nothing to do anymore */ 
		flags_finished |= ~ dep_this->flags; 
		return proceed |= P_FINISHED; 
	}

	/* The command must be run (or the file created, etc.) now */

	if (option_question) {
		print_error_silenceable("Targets are not up to date");
		exit(ERROR_BUILD);
	}

	out_message_done= true;

	assert(jobs >= 0); 

	/* For hardcoded rules (i.e., static content), we don't need to
	 * start a job, and therefore this is executed even if JOBS is
	 * zero.  */
	if (rule->is_hardcode) {
		assert(targets.size() == 1);
		assert(targets.front().is_file()); 
		
		Debug::print(this, "create_content"); 

		print_command();
		write_content(targets.front().get_name_c_str_nondynamic(), *(rule->command)); 
		flags_finished= ~0;
		assert(proceed == 0); 
		return proceed |= P_FINISHED; 
	}

	/* We know that a job has to be started now */

	if (jobs == 0) {
		return proceed |= P_WAIT;
	}
       
	/* We have to start a job now */ 

	print_command();

	for (const Target &target:  targets) {
		if (! target.is_transient())  
			continue; 
		Timestamp timestamp_now= Timestamp::now(); 
		assert(timestamp_now.defined()); 
		assert(transients.count(target.get_name_nondynamic()) == 0); 
		transients[target.get_name_nondynamic()]= timestamp_now; 
	}

	if (rule->redirect_index >= 0)
		assert(! (rule->place_param_targets[rule->redirect_index]->flags & F_TARGET_TRANSIENT)); 

	assert(jobs >= 1); 

	map <string, string> mapping;
	mapping.insert(mapping_parameter.begin(), mapping_parameter.end());
	mapping.insert(mapping_variable.begin(), mapping_variable.end());
	mapping_parameter.clear();
	mapping_variable.clear(); 

	pid_t pid; 
	{
		/* Block signals from the time the process is started,
		 * to after we have entered it in the map */
		Job::Signal_Blocker sb;

		if (rule->is_copy) {

			assert(rule->place_param_targets.size() == 1); 
			assert(! (rule->place_param_targets.front()->flags & F_TARGET_TRANSIENT)); 

			string source= rule->filename.unparametrized();
			
			/* If optional copy, don't just call 'cp' and
			 * let it fail:  look up whether the source
			 * exists in the cache */
			if (rule->deps.at(0)->flags & F_OPTIONAL) {
				Execution *execution_source_base=
					executions_by_target.at(Target(0, source));
				assert(execution_source_base); 
				File_Execution *execution_source
					= dynamic_cast <File_Execution *> (execution_source_base); 
				assert(execution_source); 
				if (execution_source->bits & B_MISSING) {
					/* Neither the source file nor
					 * the target file exist:  an
					 * error  */
					rule->deps.at(0)->get_place()
						<< fmt("source file %s in optional copy rule "
						       "must exist",
						       name_format_word(source));
					print_traces(fmt("when target file %s does not exist",
							 targets.at(0).format_word())); 
					raise(ERROR_BUILD);
					flags_finished |= ~ dep_this->flags; 
					assert(proceed == 0); 
					return proceed |= P_ABORT | P_FINISHED; 
				}
			}
			
			pid= job.start_copy
				(rule->place_param_targets[0]->place_name.unparametrized(),
				 source);
		} else {
			pid= job.start
				(rule->command->command, 
				 mapping,
				 rule->redirect_index < 0 ? "" :
				 rule->place_param_targets[rule->redirect_index]
				 ->place_name.unparametrized(),
				 rule->filename.unparametrized(),
				 rule->command->place); 
		}

		assert(pid != 0 && pid != 1); 

		Debug::print(this, frmt("execute: pid = %ld", (long) pid)); 

		if (pid < 0) {
			/* Starting the job failed */ 
			print_traces(fmt("error executing command for %s", 
					 targets.front().format_word())); 
			raise(ERROR_BUILD);
			flags_finished |= ~ dep_this->flags; 
			assert(proceed == 0); 
			proceed |= P_ABORT | P_FINISHED; 
			return proceed;
		}

		executions_by_pid[pid]= this;
	}

	assert(executions_by_pid.at(pid)->job.started()); 
	assert(pid == executions_by_pid.at(pid)->job.get_pid()); 
	--jobs;
	assert(jobs >= 0);

	proceed |= P_WAIT; 
	if (order == Order::RANDOM && jobs > 0)
		proceed |= P_PENDING; 
	return proceed;
}

void File_Execution::print_as_job() const
{
	pid_t pid= job.get_pid();

	string text_target= targets.front().format_src(); 

	printf("%7ld %s\n", (long) pid, text_target.c_str());
}

void File_Execution::write_content(const char *filename, 
				   const Command &command)
{
	FILE *file= fopen(filename, "w"); 

	if (file == nullptr) {
		rule->place << system_format(name_format_word(filename)); 
		raise(ERROR_BUILD); 
		return;
	}

	for (const string &line:  command.get_lines()) {
		if (fwrite(line.c_str(), 1, line.size(), file) != line.size()) {
			assert(ferror(file));
			fclose(file); 
			rule->place <<
				system_format(name_format_word(filename)); 
			raise(ERROR_BUILD); 
		}
		if (EOF == putc('\n', file)) {
			fclose(file); 
			rule->place <<
				system_format(name_format_word(filename)); 
			raise(ERROR_BUILD); 
		}
	}

	if (0 != fclose(file)) {
		rule->place <<
			system_format(name_format_word(filename)); 
		command.get_place() << 
			fmt("error creating %s", 
			    name_format_word(filename)); 
		raise(ERROR_BUILD); 
	}

	bits |= B_EXISTING;
	bits &= ~B_MISSING; 
}

void File_Execution::read_variable(shared_ptr <const Dep> dep)
{
	Debug::print(this, fmt("read_variable %s", dep->format_src())); 
	
	assert(to <Plain_Dep> (dep)); 

	if (! result_variable.empty()) {
		/* It was already read */
		return; 
	}
	
	/* It could be that the file exists but the bit is not set --
	 * this would happen if the file was not there before and we had
	 * no reason to check.  In such cases, we don't need the
	 * variable.  */
	if (!(bits & B_EXISTING)) {
		assert(dep->flags & F_TRIVIAL); 
		return;
	}

	if (error) {
		return; 
	}

	Target target= dep->get_target(); 
	assert(! target.is_dynamic()); 

	size_t filesize;
	struct stat buf;
	string dependency_variable_name;
	string content; 
	
	int fd= open(target.get_name_c_str_nondynamic(), O_RDONLY);
	if (fd < 0) {
		if (errno != ENOENT) {
			dep->get_place() << target.format_word();
		}
		goto error;
	}
	if (0 > fstat(fd, &buf)) {
		dep->get_place() << target.format_word(); 
		goto error_fd;
	}

	filesize= buf.st_size;
	content.resize(filesize);
	if ((ssize_t) filesize != read(fd, (void *) content.c_str(), filesize)) {
		dep->get_place() << target.format_word(); 
		goto error_fd;
	}

	if (0 > close(fd)) { 
		dep->get_place() << target.format_word(); 
		goto error;
	}

	/* Remove space at beginning and end of the content.
	 * The characters are exactly those used by isspace() in
	 * the C locale.  */ 
	content.erase(0, content.find_first_not_of(" \n\t\f\r\v")); 
	content.erase(content.find_last_not_of(" \n\t\f\r\v") + 1);  

	/* The variable name */ 
	dependency_variable_name=
		to <Plain_Dep> (dep)->variable_name; 

	{
		string variable_name= 
			dependency_variable_name == "" ?
			target.get_name_nondynamic() : dependency_variable_name;

		result_variable[variable_name]= content; 
	}

	return;

 error_fd:
	close(fd); 
 error:
	Target target_variable= 
		to <Plain_Dep> (dep)->place_param_target
		.unparametrized(); 

	if (rule == nullptr) {
		dep->get_place() <<
			fmt("file %s was up to date but cannot be found now", 
			    target_variable.format_word());
	} else {
		for (auto const &place_param_target: rule->place_param_targets) {
			if (place_param_target->unparametrized() == target_variable) {
				place_param_target->place <<
					fmt("generated file %s was built but cannot be found now", 
					    place_param_target->format_word());
				break;
			}
		}
	}
	print_traces();

	raise(ERROR_BUILD); 
}

bool File_Execution::optional_finished(shared_ptr <const Dep> dep_link)
{
	if ((dep_link->flags & F_OPTIONAL) 
	    && to <Plain_Dep> (dep_link)
	    && ! (to <Plain_Dep> (dep_link)
		  ->place_param_target.flags & F_TARGET_TRANSIENT)) {

		/* We already know a file to be missing */ 
		if (bits & B_MISSING) {
			flags_finished |= ~dep_link->flags; 
			return true; 
		}
		
		const char *name= to <Plain_Dep> (dep_link)
			->place_param_target.place_name.unparametrized().c_str();

		struct stat buf;
		int ret_stat= stat(name, &buf);
		if (ret_stat < 0) {
			bits |= B_MISSING;
			bits &= ~B_EXISTING; 
			if (errno != ENOENT) {
				to <Plain_Dep> (dep_link)
					->place_param_target.place <<
					system_format(name_format_word(name)); 
				raise(ERROR_BUILD);
				flags_finished |= ~dep_link->flags; 
				return true;
			}
			flags_finished |= ~dep_link->flags; 
			return true;
		} else {
			assert(ret_stat == 0);
			bits |= B_EXISTING;
			bits &= ~B_MISSING;
		}
	}

	return false; 
}

bool Root_Execution::finished() const
{
	return is_finished; 
}

bool Root_Execution::finished(Flags flags) const
{
	(void) flags; 

	return is_finished; 
}

Root_Execution::Root_Execution(const vector <shared_ptr <const Dep> > &deps)
	:  is_finished(false)
{
	for (auto &d:  deps) {
		push(d); 
	}
}

Proceed Root_Execution::execute(shared_ptr <const Dep> dep_this)
{
	/* This is an example of a "plain" execute() function,
	 * containing the minimal wrapper around execute_base_?()  */ 
	
	Proceed proceed= execute_base_A(dep_this); 
	assert(proceed); 
	if (proceed & (P_WAIT | P_PENDING)) {
		assert((proceed & P_FINISHED) == 0); 
		return proceed;
	}
	if (proceed & P_FINISHED) {
		is_finished= true; 
		return proceed; 
	}

	proceed |= execute_base_B(dep_this);
	if (proceed & (P_WAIT | P_PENDING)) {
		assert((proceed & P_FINISHED) == 0); 
		return proceed;
	}
	if (proceed & P_FINISHED) {
		is_finished= true; 
	}

	return proceed; 
}

Concat_Execution::Concat_Execution(shared_ptr <const Concat_Dep> dep_,
				   Execution *parent,
				   int &error_additional)
	:  dep(dep_),
	   stage(0)
{
	assert(dep_); 
	assert(dep_->is_normalized()); 
	assert(dep->is_normalized()); 
	assert(parent); 
	dep->check(); 

	parents[parent]= dep;
	if (error_additional) {
		print_traces();
		stage= 2;
		parents.erase(parent); 
		raise(error_additional);
		return;
	}

	parents.erase(parent); 
	if (find_cycle(parent, this, dep)) {
		parent->raise(ERROR_LOGICAL);
		error_additional |= ERROR_LOGICAL; 
		return;
	}
	parents[parent]= dep; 

	/* Initialize COLLECTED */
	size_t k= dep_->deps.size(); 
	collected.resize(k);
	for (size_t i= 0;  i < k;  ++i) {
		collected.at(i)= make_shared <Compound_Dep> (Place::place_empty); 
	}

	/* Push initial dependencies */ 
	size_t i= 0;
	for (auto d:  dep->deps) {
		if (auto plain_d= to <const Plain_Dep> (d)) {
			collected.at(i)->deps.push_back(d); 
		} else if (auto dynamic_d= to <const Dynamic_Dep> (d)) {
			shared_ptr <Dep> dep_child= Dep::clone(dynamic_d->dep); 
			dep_child->flags |= F_RESULT_NOTIFY;
			dep_child->index= i; 
			push(dep_child); 
		} else {
			/* Everything else would mean that DEP
			 * was not normalized  */
			assert(false); 
		}
		++i; 
	}
}

Proceed Concat_Execution::execute(shared_ptr <const Dep> dep_this)
{
 again:
	assert(stage >= 0 && stage <= 2); 
	if (stage == 2)
		return P_FINISHED;
	Proceed proceed= execute_base_A(dep_this); 
	assert(proceed); 
	if (proceed & (P_WAIT | P_PENDING)) {
		assert((proceed & P_FINISHED) == 0); 
		return proceed;
	}
	if (!(proceed & P_FINISHED)) {
		proceed |= execute_base_B(dep_this);
		if (proceed & (P_WAIT | P_PENDING)) {
			assert((proceed & P_FINISHED) == 0); 
			return proceed;
		}
	}
	if (proceed & P_FINISHED) {
		++stage;
		assert(stage <= 2); 
		if (stage == 2)
			return proceed; 
		else {
			assert(stage == 1); 
			launch_stage_1(); 
			goto again;
		}
	}

	return proceed; 
}

bool Concat_Execution::finished() const
{
	assert(stage >= 0 && stage <= 2); 
	return stage == 2;
}

bool Concat_Execution::finished(Flags) const
/* Since Concat_Execution objects are used just once, by a single
 * parent, this always returns the same as finished() itself.
 * Therefore, the FLAGS parameter is ignored.  */
{
	return finished(); 
}

Concat_Execution::~Concat_Execution()
{
	/* Nop */ 
}

void Concat_Execution::launch_stage_1()
{
	shared_ptr <Concat_Dep> c= make_shared <Concat_Dep> ();
	c->deps.resize(collected.size());
	for (size_t i= 0;  i < collected.size();  ++i) {
		c->deps.at(i)= move(collected.at(i)); 
	}
	vector <shared_ptr <const Dep> > deps;
	int e= 0; 
	Dep::normalize(c, deps, e); 
	if (e) {
		print_traces();
		raise(e); 
	}
			
	for (auto f:  deps) {
		shared_ptr <Dep> f2= Dep::clone(f); 
		/* Add -% flag */
		f2->flags |= F_RESULT_COPY;
		/* Add flags from self */  
		f2->flags |= dep->flags & (F_TARGET_BYTE & ~F_TARGET_DYNAMIC); 
		for (int i= 0;  i < C_PLACED;  ++i) {
			if (f2->get_place_flag(i).empty() && ! dep->get_place_flag(i).empty())
				f2->set_place_flag(i, dep->get_place_flag(i)); 
		}
		push(f2); 
	}
}

void Concat_Execution::notify_result(shared_ptr <const Dep> d, 
				     Execution *source, 
				     Flags flags,
				     shared_ptr <const Dep> dep_source)
{
	(void) source; 

	assert(!(flags & ~(F_RESULT_NOTIFY | F_RESULT_COPY))); 
	assert((flags & ~(F_RESULT_NOTIFY | F_RESULT_COPY)) != (F_RESULT_NOTIFY | F_RESULT_COPY)); 
	assert(dep_source); 

	Debug::print(this, fmt("notify_result(flags = %s, d = %s)",
			       flags_format(flags),
			       d->format_src())); 

	if (flags & F_RESULT_NOTIFY) {
		vector <shared_ptr <const Dep> > deps; 
		source->read_dynamic(to <const Plain_Dep> (d), deps, dep, this); 
		for (auto &j:  deps) {
			size_t i= dep_source->index;
			collected.at(i)->deps.push_back(j); 
		}
	} else {
		assert(flags & F_RESULT_COPY);
		push_result(d); 
	}
}

Dynamic_Execution::Dynamic_Execution(shared_ptr <const Dynamic_Dep> dep_,
				     Execution *parent,
				     int &error_additional)
	:  dep(dep_),
	   is_finished(false)
{
	assert(dep_); 
	assert(dep_->is_normalized()); 
	assert(parent); 
	dep->check();
	
	/* Set the rule here, so cycles in the dependency graph can be
	 * detected.  Note however that the rule of dynamic executions
	 * is otherwise not used.  */ 

	parents[parent]= dep;
	if (error_additional) {
		print_traces(); 
		is_finished= true; 
		parents.erase(parent); 
		raise(error_additional); 
		return;
	}

	/* Find the rule of the inner dependency */
	shared_ptr <const Dep> inner_dep= Dep::strip_dynamic(dep);
	if (auto inner_plain_dep= to <const Plain_Dep> (inner_dep)) {
		Target target_base(inner_plain_dep->place_param_target.flags,
				   inner_plain_dep->place_param_target.place_name.unparametrized());
		Target target= dep->get_target(); 
		try {
			map <string, string> mapping_parameter; 
			shared_ptr <Rule> rule= 
				rule_set.get(target_base, param_rule, mapping_parameter, 
					     dep->get_place()); 
		} catch (int e) {
			assert(e); 
			print_traces(); 
			error_additional |= e;
			raise(e); 
			return; 
		}
		executions_by_target[target]= this; 
	}

	parents.erase(parent); 
	if (find_cycle(parent, this, dep)) {
		parent->raise(ERROR_LOGICAL);
		error_additional |= ERROR_LOGICAL; 
		return;
	}
	parents[parent]= dep; 

	/* Push single initial dependency */ 
	shared_ptr <Dep> dep_child= Dep::clone(dep->dep);
	dep_child->flags |= F_RESULT_NOTIFY; 
	push(dep_child); 
}

Proceed Dynamic_Execution::execute(shared_ptr <const Dep> dep_this)
{
	Proceed proceed= execute_base_A(dep_this); 
	assert(proceed); 
	if (proceed & (P_WAIT | P_PENDING)) {
		assert((proceed & P_FINISHED) == 0); 
		return proceed;
	}
	if (proceed & P_FINISHED) {
		is_finished= true; 
		return proceed;
	}

	proceed |= execute_base_B(dep_this);
	if (proceed & (P_WAIT | P_PENDING)) {
		assert((proceed & P_FINISHED) == 0); 
		return proceed;
	}
	if (proceed & P_FINISHED) {
		is_finished= true; 
	}

	return proceed; 
}

bool Dynamic_Execution::finished() const 
{
	return is_finished; 
}

bool Dynamic_Execution::finished(Flags) const
{
	return is_finished; 
}

bool Dynamic_Execution::want_delete() const
{
	return to <Plain_Dep> (Dep::strip_dynamic(dep)) == nullptr; 
}

string Dynamic_Execution::format_src() const
{
	return dep->format_src();
}

void Dynamic_Execution::notify_result(shared_ptr <const Dep> d, 
				      Execution *source, 
				      Flags flags,
				      shared_ptr <const Dep> dep_source)
{
	assert(!(flags & ~(F_RESULT_NOTIFY | F_RESULT_COPY))); 
	assert((flags & ~(F_RESULT_NOTIFY | F_RESULT_COPY)) != (F_RESULT_NOTIFY | F_RESULT_COPY)); 
	assert(dep_source);

	if (flags & F_RESULT_NOTIFY) {
		vector <shared_ptr <const Dep> > deps; 
		source->read_dynamic(to <const Plain_Dep> (d), deps, dep, this); 
		for (auto &j:  deps) {
			shared_ptr <Dep> j_new= Dep::clone(j); 
			/* Add -% flag */
			j_new->flags |= F_RESULT_COPY;
			/* Add flags from self */  
			j_new->flags |= dep->flags & (F_TARGET_BYTE & ~F_TARGET_DYNAMIC); 
			for (int i= 0;  i < C_PLACED;  ++i) {
				if (j_new->get_place_flag(i).empty() && 
				    ! dep->get_place_flag(i).empty())
					j_new->set_place_flag(i, dep->get_place_flag(i)); 
			}
			j= j_new; 
			push(j); 
		}
	} else {
		assert(flags & F_RESULT_COPY);
		push_result(d); 
	}
}

Transient_Execution::~Transient_Execution()
/* Objects of this type are never deleted */ 
{
	assert(false);
}

Proceed Transient_Execution::execute(shared_ptr <const Dep> dep_this)
{
	Proceed proceed= execute_base_A(dep_this); 
	assert(proceed); 
	if (proceed & (P_WAIT | P_PENDING)) {
		return proceed; 
	}
	if (proceed & P_FINISHED) {
		is_finished= true; 
	}

	return proceed; 
}

bool Transient_Execution::finished() const
{
	return is_finished; 
}

bool Transient_Execution::finished(Flags) const
{
	return is_finished; 
}

Transient_Execution::Transient_Execution(shared_ptr <const Dep> dep_link,
					 Execution *parent,
					 shared_ptr <Rule> rule_,
					 shared_ptr <Rule> param_rule_,
					 map <string, string> &mapping_parameter_,
					 int &error_additional)
	:  Execution(param_rule_),
	   rule(rule_),
	   is_finished(false)
{
	swap(mapping_parameter, mapping_parameter_); 

	assert(to <Plain_Dep> (dep_link)); 
	shared_ptr <const Plain_Dep> plain_dep= 
		to <Plain_Dep> (dep_link);

	Target target= plain_dep->place_param_target.unparametrized();
	assert(target.is_transient()); 

	if (rule == nullptr) {
		targets.push_back(dep_link->get_target());
	}

	parents[parent]= dep_link; 
	if (error_additional) {
		print_traces();
		is_finished= true;
		parents.erase(parent); 
		raise(error_additional); 
		return; 
	}

	if (rule == nullptr) {
		/* There must be a rule for transient targets (as
		 * opposed to file targets), so this is an error.  */
		is_finished= true; 
		print_traces(fmt("no rule to build %s", target.format_word()));
		parents.erase(parent); 
		error_additional |= ERROR_BUILD; 
		raise(ERROR_BUILD);
		return; 
	} 

	for (auto &place_param_target:  rule->place_param_targets) {
		targets.push_back(place_param_target->unparametrized()); 
	}
	assert(targets.size()); 

	assert((param_rule == nullptr) == (rule == nullptr)); 

	/* Fill EXECUTIONS_BY_TARGET with all targets from the rule, not
	 * just the one given in the dependency.  Also, add the flags.  */
	for (Target t:  targets) {
		t.get_front_word_nondynamic() |= (word_t)
			(dep_link->flags & (F_TARGET_BYTE & ~F_TARGET_DYNAMIC)); 
		executions_by_target[t]= this; 
	}

	for (auto &dependency:  rule->deps) {
		shared_ptr <const Dep> depp= dependency;
		if (dep_link->flags) {
			shared_ptr <Dep> depp_new= Dep::clone(depp); 
			depp_new->flags |= dep_link->flags & (F_PLACED | F_ATTRIBUTE);
			depp_new->flags |= F_RESULT_COPY; 
			for (int i= 0;  i < C_PLACED;  ++i) {
				assert(!(dep_link->flags & (1 << i)) ==
				       dep_link->get_place_flag(i).empty());
				if (depp_new->get_place_flag(i).empty() && ! dep_link->get_place_flag(i).empty())
					depp_new->set_place_flag(i, dep_link->get_place_flag(i)); 
			}
			depp= depp_new;
		}
		push(depp); 
	}

	parents.erase(parent); 
	if (find_cycle(parent, this, dep_link)) {
		raise(ERROR_LOGICAL);
		error_additional |= ERROR_LOGICAL; 
		return; 
	}
	parents[parent]= dep_link; 
}
	
string Transient_Execution::format_src() const {
	assert(targets.size()); 
	return targets.front().format_src(); 
}

void Transient_Execution::notify_result(shared_ptr <const Dep> dep,
					Execution *,
					Flags flags,
					shared_ptr <const Dep> dep_source)
{
	assert(flags == F_RESULT_COPY); 
	assert(dep_source);
	dep= append_top(dep, dep_source); 
	push_result(dep); 
}

void Debug::print(const Execution *e, string text) 
{
	if (e == nullptr) {
		print("", text);
	} else {
		if (executions.size() > 0 &&
		    executions[executions.size() - 1] == e) {
			print(e->format_src(), text); 
		} else {
			Debug debug(e);
			print(e->format_src(), text); 
		}
	}
}

void Debug::print(string text_target,
		  string text)
{
	assert(text != "");
	assert(text[0] >= 'a' && text[0] <= 'z'); 
	assert(text[text.size() - 1] != '\n');

	if (! option_debug) 
		return;

	if (text_target != "")
		text_target += ' ';

	fprintf(stderr, "DEBUG  %s%s%s\n",
		padding(),
		text_target.c_str(),
		text.c_str()); 
}

#endif /* ! EXECUTION_HH */<|MERGE_RESOLUTION|>--- conflicted
+++ resolved
@@ -2042,10 +2042,6 @@
 				raise(ERROR_BUILD);
 			}
 		}
-<<<<<<< HEAD
-
-=======
->>>>>>> 4d4a0453
 		/* In parallel mode, print "done" message */
 		if (option_parallel) {
 			string text= targets[0].format_src();
